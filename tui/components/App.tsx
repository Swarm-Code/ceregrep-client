--- conflicted
+++ resolved
@@ -12,21 +12,15 @@
 import { ConversationList } from './ConversationList.js';
 import { ConfigPanel, ConfigData } from './ConfigPanel.js';
 import { MCPManager } from './MCPManager.js';
-<<<<<<< HEAD
-=======
 import { ModelManager } from './ModelManager.js';
->>>>>>> aa339d52
 import { AgentManager } from './AgentManager.js';
 import { MessageNavigator } from './MessageNavigator.js';
 import { BranchSelector } from './BranchSelector.js';
 import { ShortcutBar } from './ShortcutBar.js';
 import { TooltipHints } from './TooltipHints.js';
-<<<<<<< HEAD
-=======
 import { TodoManager } from './TodoManager.js';
 import { PermissionsManager } from './PermissionsManager.js';
 import { OAuthCodeDialog } from './OAuthCodeDialog.js';
->>>>>>> aa339d52
 import { CeregrepClient } from '../../sdk/typescript/index.js';
 import { Message, createUserMessage, AssistantMessage } from '../../core/messages.js';
 import { getConfig, saveConfig } from '../../config/loader.js';
@@ -53,10 +47,7 @@
 import { getModeSystemPrompt } from '../mode-prompts.js';
 import { getBackgroundAgent } from '../background-agent.js';
 import { loadHistory, savePrompt, PromptHistoryEntry } from '../prompt-history.js';
-<<<<<<< HEAD
-=======
 import { filterToolsByMode, getModeToolDescription } from '../../utils/mode-tools.js';
->>>>>>> aa339d52
 
 type View = 'chat' | 'conversations' | 'agents' | 'config' | 'mcp' | 'models' | 'branches' | 'todos' | 'permissions';
 type AgentMode = 'PLAN' | 'ACT' | 'DEBUG';
@@ -101,14 +92,11 @@
   const [promptHistory, setPromptHistory] = useState<PromptHistoryEntry[]>([]);
   const [historyIndex, setHistoryIndex] = useState<number | null>(null);
   const [tempInput, setTempInput] = useState('');
-<<<<<<< HEAD
-=======
 
   // OAuth state
   const [showOAuthDialog, setShowOAuthDialog] = useState(false);
   const [oauthProvider, setOAuthProvider] = useState<string>('');
 
->>>>>>> aa339d52
   const abortControllerRef = useRef<AbortController | null>(null);
   const conversationStartTime = useRef<number>(Date.now());
   const lastCtrlCPress = useRef<number>(0);
@@ -215,8 +203,6 @@
     });
   }, []);
 
-<<<<<<< HEAD
-=======
   // Handle OAuth code submission
   const handleOAuthCodeSubmit = async (code: string) => {
     try {
@@ -232,7 +218,6 @@
     }
   };
 
->>>>>>> aa339d52
   // Get mode color and description
   const getModeInfo = (mode: AgentMode) => {
     const toolDesc = getModeToolDescription(mode);
@@ -425,16 +410,6 @@
       return; // Prevent 't' from being added to input
     }
 
-<<<<<<< HEAD
-    // Note: Ctrl+R is now handled in InputBox for inline fuzzy search
-
-    // Escape to stop/force stop agent execution
-    if (key.escape && isStreaming) {
-      if (abortControllerRef.current) {
-        abortControllerRef.current.abort();
-        setError('Agent execution stopped by user');
-        setIsStreaming(false);
-=======
     // Ctrl+P to toggle model/provider manager (P = Provider)
     if (key.ctrl && input === 'p' && !key.shift) {
       setView(view === 'models' ? 'chat' : 'models');
@@ -473,7 +448,6 @@
           setIsStreaming(false);
         }
         return;
->>>>>>> aa339d52
       }
     }
 
@@ -605,7 +579,6 @@
 
       // Collection for ALL new messages from this query
       const newMessages: Message[] = [];
-<<<<<<< HEAD
 
       // Execute query with STATELESS SDK
       // Show messages in REAL-TIME as they stream (users want to see progress!)
@@ -613,15 +586,6 @@
         // Add to collection
         newMessages.push(message);
 
-=======
-
-      // Execute query with STATELESS SDK
-      // Show messages in REAL-TIME as they stream (users want to see progress!)
-      for await (const message of client.queryStream(currentMessages, messageContent, queryOptions)) {
-        // Add to collection
-        newMessages.push(message);
-
->>>>>>> aa339d52
         // Update state IN REAL-TIME so users can see messages as they arrive
         // This is what makes the UI feel responsive!
         setConversation(prev => {
@@ -1049,13 +1013,10 @@
                   <Text color={WHITE}>  Configure settings</Text>
                   <Text color={BLUE}>/mcp</Text>
                   <Text color={WHITE}>  Manage MCP tools and servers (Ctrl+T)</Text>
-<<<<<<< HEAD
-=======
                   <Text color={BLUE}>/model</Text>
                   <Text color={WHITE}>  Select AI provider (Ctrl+P)</Text>
                   <Text color={BLUE}>/permissions</Text>
                   <Text color={WHITE}>  Enable/disable tools (Ctrl+Shift+P)</Text>
->>>>>>> aa339d52
                   <Text></Text>
                   <Text bold color={PURPLE}>ADVANCED:</Text>
                   <Text color={BLUE}>/compact</Text>
