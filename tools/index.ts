/**
 * Tool registry for Ceregrep Agent Framework
 * Exports converted Kode tools
 */

import { Tool } from '../core/tool.js';
import { BashTool } from './BashTool/BashTool.js';
import { GrepTool } from './GrepTool/GrepTool.js';
import { FileReadTool } from './FileReadTool/FileReadTool.js';
import { GlobTool } from './GlobTool/GlobTool.js';
import { LSTool } from './lsTool/lsTool.js';
import { TodoWriteTool } from './TodoWriteTool/TodoWriteTool.js';
import { TodoReadTool } from './TodoReadTool/TodoReadTool.js';
import { FileEditTool } from './FileEditTool/FileEditTool.js';
import { FileWriteTool } from './FileWriteTool/FileWriteTool.js';
import { isToolEnabled } from '../utils/permissions.js';

// Cache for memoized tool loading
let cachedTools: Tool[] | null = null;

// Cache for memoized tool loading
let cachedTools: Tool[] | null = null;
let cachedMCPTools: Tool[] | null = null;

/**
 * Get all built-in tools
 * Does NOT include MCP tools
 */
export function getAllTools(): Tool[] {
  return [
    BashTool as unknown as Tool,
    GrepTool as unknown as Tool,
    FileReadTool as unknown as Tool,
    FileEditTool as unknown as Tool,
    FileWriteTool as unknown as Tool,
    GlobTool as unknown as Tool,
    LSTool as unknown as Tool,
    TodoWriteTool as unknown as Tool,
    TodoReadTool as unknown as Tool,
  ];
}

/**
 * Get all enabled tools including MCP tools and agent tools
 * Filters by isEnabled() method and MCP server configuration
 * MEMOIZED: Tools are loaded once and cached for the session
 *
 * @param includeMCP - Whether to include MCP tools (default: true)
 * @param includeAgents - Whether to include agent tools (default: true)
 * @returns Array of enabled tools
 */
export async function getTools(includeMCP: boolean = true, includeAgents: boolean = true): Promise<Tool[]> {
  // Return cached tools if already loaded
  if (cachedTools !== null) {
    return cachedTools;
  }

  let tools = getAllTools();

  // Add MCP tools if requested
  if (includeMCP) {
    try {
      const { getMCPTools } = await import('../mcp/client.js');

      // Add timeout to MCP tool loading to prevent hanging
      const mcpLoadTimeoutMs = 15000; // 15 second timeout

      const mcpToolsPromise = getMCPTools();

      const timeoutPromise = new Promise<Tool[]>((resolve) => {
        const timeoutId = setTimeout(() => {
          if (process.env.DEBUG_MCP) {
            console.warn('[MCP] Tool loading timed out, continuing without MCP tools');
          }
          resolve([]); // Return empty tools on timeout
        }, mcpLoadTimeoutMs);

        mcpToolsPromise.then(
          () => clearTimeout(timeoutId),
          () => clearTimeout(timeoutId)
        );
      });

      const mcpTools = await Promise.race([mcpToolsPromise, timeoutPromise]);
      tools = [...tools, ...mcpTools];

      // Filter MCP tools based on configuration
      const { getConfig } = await import('../config/loader.js');
      const config = await getConfig(process.cwd());

      // Filter out tools from disabled MCP servers
      tools = tools.filter((tool) => {
        if (!tool.name.startsWith('mcp__')) {
          return true; // Keep non-MCP tools
        }

        // Extract server name from tool name format: mcp__<server>__<tool>
        const parts = tool.name.split('__');
        if (parts.length < 3) return true;

        const serverName = parts[1];
        const toolName = parts[2];

        const serverConfig = config.mcpServers?.[serverName];
        if (!serverConfig) return true;

        // Skip if entire server is disabled
        if (serverConfig.disabled) {
          return false;
        }

        // Skip if this specific tool is disabled in the server
        if (serverConfig.disabledTools?.includes(toolName)) {
          return false;
        }

        return true;
      });
    } catch (error) {
      if (process.env.DEBUG_MCP) {
        console.warn('[MCP] Failed to load MCP tools:', error instanceof Error ? error.message : String(error));
      }
    }
  }

  // Add agent tools if requested
  if (includeAgents) {
    try {
      const { getAgentTools } = await import('../agents/index.js');
      const agentTools = await getAgentTools();
      tools = [...tools, ...agentTools];
    } catch (error) {
      if (process.env.DEBUG_MCP) {
        console.warn('[AGENTS] Failed to load agent tools:', error instanceof Error ? error.message : String(error));
      }
    }
  }

  // Filter by isEnabled
  const enabledFlags = await Promise.all(
    tools.map(async (tool) => {
      try {
        return tool.isEnabled ? await tool.isEnabled() : true;
      } catch {
        return false;
      }
    }),
  );

<<<<<<< HEAD
  const enabledTools = tools.filter((_, i) => enabledFlags[i]);
=======
  let enabledTools = tools.filter((_, i) => enabledFlags[i]);

  // Filter by permissions (disabled tools in config)
  enabledTools = enabledTools.filter((tool) => isToolEnabled(tool.name));
>>>>>>> aa339d52

  // Cache the enabled tools for future calls
  cachedTools = enabledTools;

  return enabledTools;
}

/**
 * Clear the tool cache (useful for testing or when MCP servers change)
 */
export function clearToolCache(): void {
  cachedTools = null;
<<<<<<< HEAD
  cachedMCPTools = null;
=======
>>>>>>> aa339d52
}

// Re-export individual tools
export {
  BashTool,
  GrepTool,
  FileReadTool,
  FileEditTool,
  FileWriteTool,
  GlobTool,
  LSTool,
  TodoWriteTool,
  TodoReadTool,
};<|MERGE_RESOLUTION|>--- conflicted
+++ resolved
@@ -17,10 +17,6 @@
 
 // Cache for memoized tool loading
 let cachedTools: Tool[] | null = null;
-
-// Cache for memoized tool loading
-let cachedTools: Tool[] | null = null;
-let cachedMCPTools: Tool[] | null = null;
 
 /**
  * Get all built-in tools
@@ -147,14 +143,10 @@
     }),
   );
 
-<<<<<<< HEAD
-  const enabledTools = tools.filter((_, i) => enabledFlags[i]);
-=======
   let enabledTools = tools.filter((_, i) => enabledFlags[i]);
 
   // Filter by permissions (disabled tools in config)
   enabledTools = enabledTools.filter((tool) => isToolEnabled(tool.name));
->>>>>>> aa339d52
 
   // Cache the enabled tools for future calls
   cachedTools = enabledTools;
@@ -167,10 +159,6 @@
  */
 export function clearToolCache(): void {
   cachedTools = null;
-<<<<<<< HEAD
-  cachedMCPTools = null;
-=======
->>>>>>> aa339d52
 }
 
 // Re-export individual tools
