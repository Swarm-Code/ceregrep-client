/**
 * OpenAI SDK-based LLM Client (Cerebras/OpenAI compatible)
 * Based on Kode implementation
 */

import { OpenAI } from 'openai';
import { randomUUID } from 'crypto';
import { Tool } from '../core/tool.js';
import { AssistantMessage, UserMessage } from '../core/messages.js';
import { countTokens } from '../core/tokens.js';
import { z } from 'zod';
import { zodToJsonSchema } from 'zod-to-json-schema';
<<<<<<< HEAD

const CEREBRAS_BASE_URL = 'https://api.cerebras.ai/v1';
const CEREBRAS_COST_PER_MILLION_TOKENS = 2.0; // Both input and output

// Retry configuration
const MAX_RETRIES = 2; // 1-2 retries max as requested
const BASE_DELAY_MS = 1000; // 1 second base delay
const MAX_DELAY_MS = 60000; // 60 seconds max delay

// Progressive timeout configuration (in milliseconds)
const TIMEOUT_MS_BY_ATTEMPT = [
  15000,  // 15 seconds for first attempt
  30000,  // 30 seconds for first retry
  60000,  // 60 seconds for second retry
  120000  // 2 minutes for final retry
];

// Rate limiting - add delay between requests to prevent overwhelming Cerebras API
const REQUEST_DELAY_MS = 200; // 200ms delay between requests
let lastRequestTime = 0;
=======
import { getConfig } from '../config/loader.js';

const CEREBRAS_BASE_URL = 'https://api.cerebras.ai/v1';
const CEREBRAS_COST_PER_MILLION_TOKENS = 2.0;
>>>>>>> aa339d52

/**
 * Retry configuration constants for API calls
 */
const RETRY_CONFIG = {
  BASE_DELAY_MS: 1000,
  MAX_DELAY_MS: 32000,
  MAX_SERVER_DELAY_MS: 60000,
  JITTER_FACTOR: 0.1,
} as const;

/**
<<<<<<< HEAD
 * COMPREHENSIVE DATA CLEANER FOR CEREBRAS
 * Handles all malformed data issues from Cerebras/Qwen:
 * - Double-escaped JSON arrays
 * - Python dict formats
 * - Fragmented messages
 * - Unicode issues
 * - Null/undefined values
 * - Unescaped quotes in natural text
 */
function cleanDataForCerebras(data: any): any {
  // Handle null/undefined
  if (data === null || data === undefined) {
    return '';
  }

  // If it's a string, clean it thoroughly
  if (typeof data === 'string') {
    let cleaned = data;

    // 0. CRITICAL FIX: First normalize smart quotes and problematic characters
    // This prevents issues with curly quotes, apostrophes, etc.
    cleaned = cleaned
      .replace(/[\u201C\u201D]/g, '"')  // Smart double quotes → standard "
      .replace(/[\u2018\u2019]/g, "'")  // Smart single quotes → standard '
      .replace(/[\u2032\u2033]/g, "'")  // Prime symbols → standard '
      .replace(/\u2026/g, '...')        // Ellipsis → three dots
      .replace(/[\u2013\u2014]/g, '-'); // En/em dashes → hyphen

    // 1. Handle double-escaped JSON
    // Check if it looks like double-escaped JSON
    if (cleaned.includes('\\\\') || cleaned.includes('\\"')) {
      try {
        // Try to parse as JSON multiple times to handle double/triple escaping
        let parsed = cleaned;
        let attempts = 0;
        while (attempts < 3 && (parsed.includes('\\\\') || parsed.includes('\\"'))) {
          try {
            parsed = JSON.parse(`"${parsed}"`); // Parse as escaped string
          } catch {
            break;
          }
          attempts++;
        }
        if (parsed !== cleaned) {
          cleaned = parsed;
        }
      } catch {
        // If parsing fails, manually unescape
        cleaned = cleaned
          .replace(/\\\\/g, '\\')
          .replace(/\\"/g, '"')
          .replace(/\\n/g, '\n')
          .replace(/\\r/g, '\r')
          .replace(/\\t/g, '\t');
      }
    }

    // 2. Handle Python dict format
    // Look for Python-style dict indicators
    if (cleaned.includes("'") && (cleaned.includes(': ') || cleaned.includes("={'") || cleaned.includes("': '"))) {
      // Try to convert Python dict to JSON
      // Replace single quotes with double quotes, but be careful with apostrophes in text
      const pythonDictPattern = /(\{[^}]*\}|\[[^\]]*\])/g;
      cleaned = cleaned.replace(pythonDictPattern, (match) => {
        // Only process if it looks like a dict/list
        if ((match.includes("'") && match.includes(':')) || (match.startsWith('[') && match.includes("'"))) {
          return match
            .replace(/'/g, '"') // Replace single quotes
            .replace(/True/g, 'true')  // Python True -> JSON true
            .replace(/False/g, 'false') // Python False -> JSON false
            .replace(/None/g, 'null');  // Python None -> JSON null
        }
        return match;
      });
    }

    // 3. Clean Unicode and special characters
    cleaned = cleaned
      // Remove broken Unicode characters (surrogate pairs)
      .replace(/[\uD800-\uDFFF]/g, '') // Remove lone surrogates
      .replace(/[^\x00-\x7F\u0080-\uFFFF]/g, '') // Remove invalid chars
      .replace(/\uFFFD/g, '') // Remove replacement character
      // Replace box drawing characters with simple alternatives
      .replace(/[\u2500-\u257F]/g, '-') // Box drawing chars
      .replace(/[╔╗╚╝║═╠╣╬]/g, '-') // Extended box chars
      // Remove other problematic characters
      .replace(/[\x00-\x08\x0B\x0C\x0E-\x1F\x7F]/g, ''); // Control characters (except \t, \n, \r)

    // 4. Handle fragmented content
    // If content looks fragmented (e.g., incomplete JSON), try to clean it up
    if (cleaned.startsWith('{') && !cleaned.endsWith('}')) {
      // Incomplete JSON object
      cleaned = cleaned + '}';
    } else if (cleaned.startsWith('[') && !cleaned.endsWith(']')) {
      // Incomplete JSON array
      cleaned = cleaned + ']';
    }

    // 5. Final validation - if it's supposed to be JSON, validate it
    if ((cleaned.startsWith('{') && cleaned.endsWith('}')) ||
        (cleaned.startsWith('[') && cleaned.endsWith(']'))) {
      try {
        const parsed = JSON.parse(cleaned);
        // If it parses successfully, re-stringify to ensure consistency
        cleaned = JSON.stringify(parsed);
      } catch {
        // If it doesn't parse, it's probably just text that happens to start/end with brackets
      }
    }

    return cleaned;
  }

  // If it's an object or array, recursively clean all values
  if (typeof data === 'object') {
    if (Array.isArray(data)) {
      return data.map(item => cleanDataForCerebras(item));
    } else {
      const cleaned: any = {};
      for (const [key, value] of Object.entries(data)) {
        // Clean the key too (in case it has issues)
        const cleanKey = typeof key === 'string' ? cleanDataForCerebras(key) : key;
        cleaned[cleanKey] = cleanDataForCerebras(value);
      }
      return cleaned;
    }
  }

  // For other types (numbers, booleans), return as-is
  return data;
}

/**
 * Sanitize string content to ensure it's safe for JSON serialization
 * This is a critical fix for the 400 error issue with malformed quotes
 */
function sanitizeForJSON(str: string): string {
  if (typeof str !== 'string') return str;

  // CRITICAL: The main issue is unescaped quotes in natural text
  // We need to ensure all special JSON characters are properly escaped

  // First, normalize the string by unescaping any existing escapes to avoid double-escaping
  let normalized = str;

  // Then properly escape for JSON
  // We use JSON.stringify and then remove the wrapping quotes to get properly escaped content
  try {
    // JSON.stringify will properly escape all special characters
    const jsonSafe = JSON.stringify(normalized);
    // Remove the wrapping quotes that JSON.stringify adds
    return jsonSafe.slice(1, -1);
  } catch (error) {
    // Fallback: manual escaping if JSON.stringify fails
    return normalized
      .replace(/\\/g, '\\\\')   // Backslash must be first
      .replace(/"/g, '\\"')     // Escape double quotes
      .replace(/\n/g, '\\n')    // Escape newlines
      .replace(/\r/g, '\\r')    // Escape carriage returns
      .replace(/\t/g, '\\t')    // Escape tabs
      .replace(/\f/g, '\\f')    // Escape form feeds
      .replace(/\b/g, '\\b');   // Escape backspaces
  }
}

/**
 * Validate and prepare a message for Cerebras API
 * CRITICAL: This is for OUTGOING messages TO Cerebras, NOT for cleaning responses FROM Cerebras
 */
function cleanMessageForCerebras(message: any): any {
  // Create a deep copy to avoid mutation
  const cleaned = JSON.parse(JSON.stringify(message));

  // CRITICAL: For outgoing messages, we should NOT aggressively clean content
  // The content is already properly formatted from our side
  // We only need to ensure it's not null/undefined

  // Ensure content is never empty for assistant messages with tool calls
  if (cleaned.role === 'assistant' && cleaned.tool_calls && (!cleaned.content || cleaned.content === '')) {
    cleaned.content = ' '; // Use space to avoid empty string issues
  }

  // Ensure user/system messages have content
  if ((cleaned.role === 'user' || cleaned.role === 'system') && !cleaned.content) {
    cleaned.content = '';
  }

  // Clean tool calls if present
  if (cleaned.tool_calls) {
    cleaned.tool_calls = cleaned.tool_calls.map((tc: any) => {
      const cleanedTc = { ...tc };
      if (cleanedTc.function?.arguments) {
        // CRITICAL FIX: DO NOT over-process tool arguments
        // They should already be a valid JSON string from the conversion above

        // If it's not a string, stringify it
        if (typeof cleanedTc.function.arguments !== 'string') {
          cleanedTc.function.arguments = JSON.stringify(cleanedTc.function.arguments);
        } else {
          // CRITICAL: Just validate it's valid JSON, but DON'T clean/re-process it
          // This prevents over-escaping
          try {
            JSON.parse(cleanedTc.function.arguments);
            // It's valid - leave it as-is
          } catch (error) {
            // Only if it's invalid, try to fix by parsing and re-stringifying ONCE
            console.error(`⚠️  Invalid JSON in tool arguments for ${cleanedTc.function?.name}, attempting single fix...`);
            try {
              // Parse and re-stringify ONCE - no cleaning
              const parsed = JSON.parse(cleanedTc.function.arguments);
              cleanedTc.function.arguments = JSON.stringify(parsed);
            } catch {
              // If still fails, it's truly malformed - log and keep as-is
              console.error(`❌ Cannot fix tool arguments for ${cleanedTc.function?.name}:`, cleanedTc.function.arguments);
            }
          }
        }
      }
      return cleanedTc;
    });
  }

  // For tool messages, ensure content is not empty
  // Tool responses might contain raw output that needs basic sanitization
  if (cleaned.role === 'tool') {
    // Ensure tool responses are never empty
    if (!cleaned.content || cleaned.content === '') {
      cleaned.content = 'Tool executed successfully';
    }
    // Tool content is already a string from tool execution - leave it as-is
    // JSON.stringify will handle any special characters during serialization
  }

  return cleaned;
}

/**
 * Validate that request parameters can be safely serialized to JSON
 * This prevents 400 errors from malformed JSON
 */
function validateRequestJSON(requestParams: any): { valid: true } | { valid: false; error: string; location: string } {
  try {
    // Try to stringify the entire request
    const serialized = JSON.stringify(requestParams);

    // Try to parse it back to ensure it's valid
    JSON.parse(serialized);

    // Validate individual messages
    if (requestParams.messages) {
      for (let i = 0; i < requestParams.messages.length; i++) {
        const msg = requestParams.messages[i];

        // Check content field
        if (msg.content !== undefined && msg.content !== null) {
          try {
            // Ensure content can be serialized
            JSON.stringify(msg.content);
          } catch (error) {
            return {
              valid: false,
              error: `Message #${i + 1} content cannot be serialized: ${error}`,
              location: `messages[${i}].content`
            };
          }
        }

        // Check tool_calls if present
        if (msg.tool_calls) {
          for (let j = 0; j < msg.tool_calls.length; j++) {
            const tc = msg.tool_calls[j];
            if (tc.function?.arguments) {
              try {
                // Arguments should be a valid JSON string
                if (typeof tc.function.arguments === 'string') {
                  JSON.parse(tc.function.arguments);
                } else {
                  return {
                    valid: false,
                    error: `Tool call arguments must be a string, got ${typeof tc.function.arguments}`,
                    location: `messages[${i}].tool_calls[${j}].function.arguments`
                  };
                }
              } catch (error) {
                return {
                  valid: false,
                  error: `Invalid JSON in tool call arguments: ${error}`,
                  location: `messages[${i}].tool_calls[${j}].function.arguments`
                };
              }
            }
          }
        }
      }
    }

    return { valid: true };
  } catch (error) {
    return {
      valid: false,
      error: `Request cannot be serialized to JSON: ${error}`,
      location: 'requestParams'
    };
  }
}

/**
 * Calculate exponential backoff delay
=======
 * Calculate retry delay with exponential backoff and jitter
>>>>>>> aa339d52
 */
function getRetryDelay(attempt: number, retryAfter?: string | null): number {
  if (retryAfter) {
    const retryAfterMs = parseInt(retryAfter) * 1000;
    if (!isNaN(retryAfterMs) && retryAfterMs > 0) {
      return Math.min(retryAfterMs, RETRY_CONFIG.MAX_SERVER_DELAY_MS);
    }
  }

  const delay = RETRY_CONFIG.BASE_DELAY_MS * Math.pow(2, attempt - 1);
  const jitter = Math.random() * RETRY_CONFIG.JITTER_FACTOR * delay;

  return Math.min(delay + jitter, RETRY_CONFIG.MAX_DELAY_MS);
}

/**
 * Helper function to create an abortable delay
 */
<<<<<<< HEAD
function isRetryableError(error: any): boolean {
  // Retry on timeout errors (OpenAI SDK throws APIConnectionTimeoutError)
  if (error.constructor?.name === 'APIConnectionTimeoutError' || error.message?.includes('timed out')) {
    return true;
  }

  // Retry on connection errors
  if (error.code === 'ECONNRESET' || error.code === 'ETIMEDOUT' || error.code === 'ECONNREFUSED') {
    return true;
=======
function abortableDelay(delayMs: number, signal?: AbortSignal): Promise<void> {
  return new Promise((resolve, reject) => {
    if (signal?.aborted) {
      reject(new Error('Request was aborted'));
      return;
    }

    const timeoutId = setTimeout(() => {
      resolve();
    }, delayMs);

    if (signal) {
      const abortHandler = () => {
        clearTimeout(timeoutId);
        reject(new Error('Request was aborted'));
      };
      signal.addEventListener('abort', abortHandler, { once: true });
    }
  });
}

enum ModelErrorType {
  MaxLength = '1024',
  MaxCompletionTokens = 'max_completion_tokens',
  TemperatureRestriction = 'temperature_restriction',
  StreamOptions = 'stream_options',
  Citations = 'citations',
  RateLimit = 'rate_limit',
}

// Simple session state for model errors
const modelErrors: Record<string, string> = {};

function getModelErrorKey(
  baseURL: string,
  model: string,
  type: ModelErrorType,
): string {
  return `${baseURL}:${model}:${type}`;
}

function hasModelError(
  baseURL: string,
  model: string,
  type: ModelErrorType,
): boolean {
  return !!modelErrors[getModelErrorKey(baseURL, model, type)];
}

function setModelError(
  baseURL: string,
  model: string,
  type: ModelErrorType,
  error: string,
) {
  modelErrors[getModelErrorKey(baseURL, model, type)] = error;
}

type ErrorDetector = (errMsg: string) => boolean;
type ErrorFixer = (
  opts: OpenAI.ChatCompletionCreateParams,
) => Promise<void> | void;
interface ErrorHandler {
  type: ModelErrorType;
  detect: ErrorDetector;
  fix: ErrorFixer;
}

const GPT5_ERROR_HANDLERS: ErrorHandler[] = [
  {
    type: ModelErrorType.MaxCompletionTokens,
    detect: errMsg => {
      const lowerMsg = errMsg.toLowerCase();
      return (
        (lowerMsg.includes("unsupported parameter: 'max_tokens'") && lowerMsg.includes("'max_completion_tokens'")) ||
        (lowerMsg.includes("max_tokens") && lowerMsg.includes("max_completion_tokens")) ||
        (lowerMsg.includes("max_tokens") && lowerMsg.includes("not supported")) ||
        (lowerMsg.includes("max_tokens") && lowerMsg.includes("use max_completion_tokens")) ||
        (lowerMsg.includes("invalid parameter") && lowerMsg.includes("max_tokens")) ||
        (lowerMsg.includes("parameter error") && lowerMsg.includes("max_tokens"))
      );
    },
    fix: async opts => {
      console.log(`🔧 GPT-5 Fix: Converting max_tokens (${opts.max_tokens}) to max_completion_tokens`);
      if ('max_tokens' in opts) {
        opts.max_completion_tokens = opts.max_tokens;
        delete opts.max_tokens;
      }
    },
  },
  {
    type: ModelErrorType.TemperatureRestriction,
    detect: errMsg => {
      const lowerMsg = errMsg.toLowerCase();
      return (
        lowerMsg.includes("temperature") &&
        (lowerMsg.includes("only supports") || lowerMsg.includes("must be 1") || lowerMsg.includes("invalid temperature"))
      );
    },
    fix: async opts => {
      console.log(`🔧 GPT-5 Fix: Adjusting temperature from ${opts.temperature} to 1`);
      opts.temperature = 1;
    },
  },
];

const ERROR_HANDLERS: ErrorHandler[] = [
  {
    type: ModelErrorType.MaxLength,
    detect: errMsg =>
      errMsg.includes('Expected a string with maximum length 1024'),
    fix: async opts => {
      const toolDescriptions: Record<string, string> = {};
      for (const tool of opts.tools || []) {
        if (!tool.function.description || tool.function.description.length <= 1024) continue;
        let str = '';
        let remainder = '';
        for (let line of tool.function.description.split('\n')) {
          if (str.length + line.length < 1024) {
            str += line + '\n';
          } else {
            remainder += line + '\n';
          }
        }

        tool.function.description = str;
        toolDescriptions[tool.function.name] = remainder;
      }
      if (Object.keys(toolDescriptions).length > 0) {
        let content = '<additional-tool-usage-instructions>\n\n';
        for (const [name, description] of Object.entries(toolDescriptions)) {
          content += `<${name}>\n${description}\n</${name}>\n\n`;
        }
        content += '</additional-tool-usage-instructions>';

        for (let i = opts.messages.length - 1; i >= 0; i--) {
          if (opts.messages[i].role === 'system') {
            opts.messages.splice(i + 1, 0, {
              role: 'system',
              content,
            });
            break;
          }
        }
      }
    },
  },
  {
    type: ModelErrorType.MaxCompletionTokens,
    detect: errMsg => errMsg.includes("Use 'max_completion_tokens'"),
    fix: async opts => {
      opts.max_completion_tokens = opts.max_tokens;
      delete opts.max_tokens;
    },
  },
  {
    type: ModelErrorType.StreamOptions,
    detect: errMsg => errMsg.includes('stream_options'),
    fix: async opts => {
      delete opts.stream_options;
    },
  },
  {
    type: ModelErrorType.Citations,
    detect: errMsg =>
      errMsg.includes('Extra inputs are not permitted') &&
      errMsg.includes('citations'),
    fix: async opts => {
      if (!opts.messages) return;

      for (const message of opts.messages) {
        if (!message) continue;

        if (Array.isArray(message.content)) {
          for (const item of message.content) {
            if (item && typeof item === 'object') {
              const itemObj = item as unknown as Record<string, unknown>;
              if ('citations' in itemObj) {
                delete itemObj.citations;
              }
            }
          }
        } else if (message.content && typeof message.content === 'object') {
          const contentObj = message.content as unknown as Record<string, unknown>;
          if ('citations' in contentObj) {
            delete contentObj.citations;
          }
        }
      }
    },
  },
];

function isRateLimitError(errMsg: string): boolean {
  if (!errMsg) return false;
  const lowerMsg = errMsg.toLowerCase();
  return (
    lowerMsg.includes('rate limit') ||
    lowerMsg.includes('too many requests') ||
    lowerMsg.includes('429')
  );
}

interface ModelFeatures {
  usesMaxCompletionTokens: boolean;
  supportsResponsesAPI?: boolean;
  requiresTemperatureOne?: boolean;
  supportsVerbosityControl?: boolean;
  supportsCustomTools?: boolean;
  supportsAllowedTools?: boolean;
}

const MODEL_FEATURES: Record<string, ModelFeatures> = {
  o1: { usesMaxCompletionTokens: true },
  'o1-preview': { usesMaxCompletionTokens: true },
  'o1-mini': { usesMaxCompletionTokens: true },
  'o1-pro': { usesMaxCompletionTokens: true },
  'o3-mini': { usesMaxCompletionTokens: true },
  'gpt-5': {
    usesMaxCompletionTokens: true,
    supportsResponsesAPI: true,
    requiresTemperatureOne: true,
    supportsVerbosityControl: true,
    supportsCustomTools: true,
    supportsAllowedTools: true,
  },
  'gpt-5-mini': {
    usesMaxCompletionTokens: true,
    supportsResponsesAPI: true,
    requiresTemperatureOne: true,
    supportsVerbosityControl: true,
    supportsCustomTools: true,
    supportsAllowedTools: true,
  },
};

function getModelFeatures(modelName: string): ModelFeatures {
  if (!modelName || typeof modelName !== 'string') {
    return { usesMaxCompletionTokens: false };
  }

  if (MODEL_FEATURES[modelName]) {
    return MODEL_FEATURES[modelName];
  }

  if (modelName.toLowerCase().includes('gpt-5')) {
    return {
      usesMaxCompletionTokens: true,
      supportsResponsesAPI: true,
      requiresTemperatureOne: true,
      supportsVerbosityControl: true,
      supportsCustomTools: true,
      supportsAllowedTools: true,
    };
>>>>>>> aa339d52
  }

  for (const [key, features] of Object.entries(MODEL_FEATURES)) {
    if (modelName.includes(key)) {
      return features;
    }
  }

  return { usesMaxCompletionTokens: false };
}

function applyModelSpecificTransformations(
  opts: OpenAI.ChatCompletionCreateParams,
): void {
  if (!opts.model || typeof opts.model !== 'string') {
    return;
  }

  const features = getModelFeatures(opts.model);
  const isGPT5 = opts.model.toLowerCase().includes('gpt-5');

  if (isGPT5 || features.usesMaxCompletionTokens) {
    if ('max_tokens' in opts && !('max_completion_tokens' in opts)) {
      console.log(`🔧 Transforming max_tokens (${opts.max_tokens}) to max_completion_tokens for ${opts.model}`);
      opts.max_completion_tokens = opts.max_tokens;
      delete opts.max_tokens;
    }

    if (features.requiresTemperatureOne && 'temperature' in opts) {
      if (opts.temperature !== 1 && opts.temperature !== undefined) {
        console.log(
          `🔧 GPT-5 temperature constraint: Adjusting temperature from ${opts.temperature} to 1 for ${opts.model}`
        );
        opts.temperature = 1;
      }
    }

    if (isGPT5) {
      delete opts.frequency_penalty;
      delete opts.presence_penalty;
      delete opts.logit_bias;
      delete opts.user;

      if (!opts.reasoning_effort && features.supportsVerbosityControl) {
        opts.reasoning_effort = 'medium' as any;
      }
    }
  } else {
    if (
      features.usesMaxCompletionTokens &&
      'max_tokens' in opts &&
      !('max_completion_tokens' in opts)
    ) {
      opts.max_completion_tokens = opts.max_tokens;
      delete opts.max_tokens;
    }
  }
}

async function applyModelErrorFixes(
  opts: OpenAI.ChatCompletionCreateParams,
  baseURL: string,
) {
  const isGPT5 = opts.model.startsWith('gpt-5');
  const handlers = isGPT5 ? [...GPT5_ERROR_HANDLERS, ...ERROR_HANDLERS] : ERROR_HANDLERS;

  for (const handler of handlers) {
    if (hasModelError(baseURL, opts.model, handler.type)) {
      await handler.fix(opts);
      return;
    }
  }
}

/**
 * Format tools for OpenAI/Cerebras API
 */
function formatToolsForOpenAI(tools: Tool[]): OpenAI.Chat.ChatCompletionTool[] {
  return tools
    .filter((tool) => {
      if (!tool.name) {
        console.warn('⚠️  Skipping tool with null/undefined name:', tool);
        return false;
      }
      return true;
    })
    .map((tool) => {
      let inputSchema: any = tool.inputJSONSchema || tool.inputSchema || tool.input_schema;

      if (inputSchema && typeof inputSchema === 'object' && '_def' in inputSchema) {
        inputSchema = zodToJsonSchema(inputSchema as z.ZodType);
      }

      if (inputSchema && inputSchema.$schema) {
        if (inputSchema.$ref && inputSchema.definitions) {
          const refPath = inputSchema.$ref.replace('#/definitions/', '');
          if (inputSchema.definitions[refPath]) {
            inputSchema = inputSchema.definitions[refPath];
          }
        } else {
          const { $schema, definitions, ...actualSchema } = inputSchema;
          inputSchema = actualSchema;
        }
      }

      if (!inputSchema || !inputSchema.type || !inputSchema.properties) {
        console.warn(`⚠️  Tool "${tool.name}" has invalid schema, using empty object`);
        inputSchema = {
          type: 'object',
          properties: {},
        };
      }

<<<<<<< HEAD
      // CRITICAL FIX: Remove fields that Cerebras might not support
      // Cerebras/OpenAI may reject schemas with certain JSON Schema keywords
      const cleanedSchema: any = {
        type: inputSchema.type,
        properties: {}, // Will populate below
      };

      // Clean each property recursively to remove unsupported fields
=======
      const cleanedSchema: any = {
        type: inputSchema.type,
        properties: {},
      };

>>>>>>> aa339d52
      if (inputSchema.properties) {
        for (const [propName, propSchema] of Object.entries(inputSchema.properties)) {
          const prop = propSchema as any;
          const cleanedProp: any = {
            type: prop.type,
          };

<<<<<<< HEAD
          // Add description if present
=======
>>>>>>> aa339d52
          if (prop.description) {
            cleanedProp.description = prop.description;
          }

<<<<<<< HEAD
          // Add enum if present
=======
>>>>>>> aa339d52
          if (prop.enum) {
            cleanedProp.enum = prop.enum;
          }

<<<<<<< HEAD
          // Add items for arrays
=======
>>>>>>> aa339d52
          if (prop.items) {
            cleanedProp.items = prop.items;
          }

<<<<<<< HEAD
          // Add properties for nested objects
=======
>>>>>>> aa339d52
          if (prop.properties) {
            cleanedProp.properties = prop.properties;
          }

          cleanedSchema.properties[propName] = cleanedProp;
        }
      }

<<<<<<< HEAD
      // Only add required if it exists and is non-empty
=======
>>>>>>> aa339d52
      if (inputSchema.required && inputSchema.required.length > 0) {
        cleanedSchema.required = inputSchema.required;
      }

<<<<<<< HEAD
      // CRITICAL: additionalProperties, $schema, definitions removed
      // These might cause Cerebras to reject the request

      // Get description (handle both string and function)
=======
>>>>>>> aa339d52
      let description = 'A tool';
      if (typeof tool.description === 'string') {
        description = tool.description;
      } else if (typeof tool.description === 'function') {
        description = `Tool: ${tool.name}`;
      }

      return {
        type: 'function' as const,
        function: {
          name: tool.name,
          description,
          parameters: cleanedSchema,
        },
      };
    });
}

/**
 * Calculate cost from token usage
 */
function calculateCost(usage: OpenAI.CompletionUsage): number {
  const totalTokens = (usage.prompt_tokens || 0) + (usage.completion_tokens || 0);
  return (totalTokens / 1_000_000) * CEREBRAS_COST_PER_MILLION_TOKENS;
}

async function getCompletionWithProfile(
  modelProfile: any,
  opts: OpenAI.ChatCompletionCreateParams,
  attempt: number = 0,
  maxAttempts: number = 10,
  signal?: AbortSignal,
): Promise<OpenAI.ChatCompletion | AsyncIterable<OpenAI.ChatCompletionChunk>> {
  if (attempt >= maxAttempts) {
    throw new Error('Max attempts reached');
  }

  const baseURL = modelProfile?.baseURL;
  const apiKey = modelProfile?.apiKey;

  const headers: Record<string, string> = {
    'Content-Type': 'application/json',
  };

  if (apiKey) {
    headers['Authorization'] = `Bearer ${apiKey}`;
  }

  applyModelSpecificTransformations(opts);
  await applyModelErrorFixes(opts, baseURL || '');

  // Make sure all tool messages have string content
  opts.messages = opts.messages.map(msg => {
    if (msg.role === 'tool') {
      if (Array.isArray(msg.content)) {
        return {
          ...msg,
          content:
            msg.content
              .map((c: any) => c.text || '')
              .filter(Boolean)
              .join('\n\n') || '(empty content)',
        };
      } else if (typeof msg.content !== 'string') {
        return {
          ...msg,
          content:
            typeof msg.content === 'undefined'
              ? '(empty content)'
              : JSON.stringify(msg.content),
        };
      }
    }
    return msg;
  });

  const endpoint = '/chat/completions';

  try {
    if (opts.stream) {
      const response = await fetch(`${baseURL}${endpoint}`, {
        method: 'POST',
        headers,
        body: JSON.stringify({ ...opts, stream: true }),
        signal: signal,
      });

      if (!response.ok) {
        if (signal?.aborted) {
          throw new Error('Request cancelled by user');
        }

        try {
          const errorData = await response.json();
          const hasError = (data: unknown): data is { error?: { message?: string }; message?: string } => {
            return typeof data === 'object' && data !== null;
          };
          const errorMessage = hasError(errorData)
            ? (errorData.error?.message || errorData.message || `HTTP ${response.status}`)
            : `HTTP ${response.status}`;

          const isGPT5 = opts.model.startsWith('gpt-5');
          const handlers = isGPT5 ? [...GPT5_ERROR_HANDLERS, ...ERROR_HANDLERS] : ERROR_HANDLERS;

          for (const handler of handlers) {
            if (handler.detect(errorMessage)) {
              console.log(`🔧 Detected ${handler.type} error for ${opts.model}: ${errorMessage}`);
              setModelError(baseURL || '', opts.model, handler.type, errorMessage);
              await handler.fix(opts);
              console.log(`🔧 Applied fix for ${handler.type}, retrying...`);

              return getCompletionWithProfile(
                modelProfile,
                opts,
                attempt + 1,
                maxAttempts,
                signal,
              );
            }
          }

          console.log(`⚠️  Unhandled API error (${response.status}): ${errorMessage}`);
        } catch (parseError: unknown) {
          const err = parseError as Error;
          console.log(`⚠️  Could not parse error response (${response.status}): ${err.message}`);
        }

        const delayMs = getRetryDelay(attempt);
        console.log(
          `  ⎿  API error (${response.status}), retrying in ${Math.round(delayMs / 1000)}s... (attempt ${attempt + 1}/${maxAttempts})`,
        );
        try {
          await abortableDelay(delayMs, signal);
        } catch (error: unknown) {
          const err = error as Error;
          if (err.message === 'Request was aborted') {
            throw new Error('Request cancelled by user');
          }
          throw error;
        }
        return getCompletionWithProfile(
          modelProfile,
          opts,
          attempt + 1,
          maxAttempts,
          signal,
        );
      }

      const stream = createStreamProcessor(response.body as any, signal);
      return stream;
    }

    // Non-streaming request
    const response = await fetch(`${baseURL}${endpoint}`, {
      method: 'POST',
      headers,
      body: JSON.stringify(opts),
      signal: signal,
    });

    if (!response.ok) {
      if (signal?.aborted) {
        throw new Error('Request cancelled by user');
      }

      try {
        const errorData = await response.json();
        const hasError = (data: unknown): data is { error?: { message?: string }; message?: string } => {
          return typeof data === 'object' && data !== null;
        };
        const errorMessage = hasError(errorData)
          ? (errorData.error?.message || errorData.message || `HTTP ${response.status}`)
          : `HTTP ${response.status}`;

        const isGPT5 = opts.model.startsWith('gpt-5');
        const handlers = isGPT5 ? [...GPT5_ERROR_HANDLERS, ...ERROR_HANDLERS] : ERROR_HANDLERS;

        for (const handler of handlers) {
          if (handler.detect(errorMessage)) {
            console.log(`🔧 Detected ${handler.type} error for ${opts.model}: ${errorMessage}`);
            setModelError(baseURL || '', opts.model, handler.type, errorMessage);
            await handler.fix(opts);
            console.log(`🔧 Applied fix for ${handler.type}, retrying...`);

            return getCompletionWithProfile(
              modelProfile,
              opts,
              attempt + 1,
              maxAttempts,
              signal,
            );
          }
        }

        console.log(`⚠️  Unhandled API error (${response.status}): ${errorMessage}`);
      } catch (parseError: unknown) {
        const err = parseError as Error;
        console.log(`⚠️  Could not parse error response (${response.status}): ${err.message}`);
      }

      const delayMs = getRetryDelay(attempt);
      console.log(
        `  ⎿  API error (${response.status}), retrying in ${Math.round(delayMs / 1000)}s... (attempt ${attempt + 1}/${maxAttempts})`,
      );
      try {
        await abortableDelay(delayMs, signal);
      } catch (error: unknown) {
        const err = error as Error;
        if (err.message === 'Request was aborted') {
          throw new Error('Request cancelled by user');
        }
        throw error;
      }
      return getCompletionWithProfile(
        modelProfile,
        opts,
        attempt + 1,
        maxAttempts,
        signal,
      );
    }

    const responseData = (await response.json()) as OpenAI.ChatCompletion;
    return responseData;
  } catch (error: unknown) {
    if (signal?.aborted) {
      throw new Error('Request cancelled by user');
    }

    if (attempt < maxAttempts) {
      if (signal?.aborted) {
        throw new Error('Request cancelled by user');
      }

      const delayMs = getRetryDelay(attempt);
      console.log(
        `  ⎿  Network error, retrying in ${Math.round(delayMs / 1000)}s... (attempt ${attempt + 1}/${maxAttempts})`,
      );
      try {
        await abortableDelay(delayMs, signal);
      } catch (error: unknown) {
        const err = error as Error;
        if (err.message === 'Request was aborted') {
          throw new Error('Request cancelled by user');
        }
        throw error;
      }
      return getCompletionWithProfile(
        modelProfile,
        opts,
        attempt + 1,
        maxAttempts,
        signal,
      );
    }
    throw error;
  }
}

function createStreamProcessor(
  stream: any,
  signal?: AbortSignal,
): AsyncGenerator<OpenAI.ChatCompletionChunk, void, unknown> {
  if (!stream) {
    throw new Error('Stream is null or undefined');
  }

  return (async function* () {
    const reader = stream.getReader();
    const decoder = new TextDecoder('utf-8');
    let buffer = '';

    try {
      while (true) {
        if (signal?.aborted) {
          break;
        }

        let readResult;
        try {
          readResult = await reader.read();
        } catch (e) {
          if (signal?.aborted) {
            break;
          }
          console.error('Error reading from stream:', e);
          break;
        }

        const { done, value } = readResult;
        if (done) {
          break;
        }

        const chunk = decoder.decode(value, { stream: true });
        buffer += chunk;

        let lineEnd = buffer.indexOf('\n');
        while (lineEnd !== -1) {
          const line = buffer.substring(0, lineEnd).trim();
          buffer = buffer.substring(lineEnd + 1);

          if (line === 'data: [DONE]') {
            continue;
          }

          if (line.startsWith('data: ')) {
            const data = line.slice(6).trim();
            if (!data) continue;

            try {
              const parsed = JSON.parse(data) as OpenAI.ChatCompletionChunk;
              yield parsed;
            } catch (e) {
              console.error('Error parsing JSON:', data, e);
            }
          }

          lineEnd = buffer.indexOf('\n');
        }
      }

      if (buffer.trim()) {
        const lines = buffer.trim().split('\n');
        for (const line of lines) {
          if (line.startsWith('data: ') && line !== 'data: [DONE]') {
            const data = line.slice(6).trim();
            if (!data) continue;

            try {
              const parsed = JSON.parse(data) as OpenAI.ChatCompletionChunk;
              yield parsed;
            } catch (e) {
              console.error('Error parsing final JSON:', data, e);
            }
          }
        }
      }
    } catch (e) {
      console.error('Unexpected error in stream processing:', e);
    } finally {
      try {
        reader.releaseLock();
      } catch (e) {
        console.error('Error releasing reader lock:', e);
      }
    }
  })();
}

/**
 * Query Cerebras/OpenAI API
 * Main export function compatible with existing codebase
 */
export async function queryCerebras(
  messages: (UserMessage | AssistantMessage)[],
  systemPrompt: string[],
  maxThinkingTokens: number,
  tools: Tool[],
  abortSignal: AbortSignal,
  options: {
    dangerouslySkipPermissions?: boolean;
    model?: string;
    prependCLISysprompt?: boolean;
    apiKey?: string;
    baseURL?: string;
    temperature?: number;
    top_p?: number;
  },
): Promise<AssistantMessage> {
  const apiKey = options.apiKey || process.env.CEREBRAS_API_KEY;
  if (!apiKey) {
    throw new Error('CEREBRAS_API_KEY is not set. Please set it in your config or environment.');
  }

  const model = options.model || 'qwen-3-coder-480b';
  const baseURL = options.baseURL || CEREBRAS_BASE_URL;

  const apiMessages: OpenAI.Chat.ChatCompletionMessageParam[] = [];

  // Add system prompt
  if (systemPrompt.length > 0) {
    apiMessages.push({
      role: 'system',
      content: systemPrompt.join('\n\n'),
    });
  }

  const pendingToolResponses: any[] = [];

  const flushPendingToolResponses = () => {
    if (pendingToolResponses.length > 0) {
      apiMessages.push(...pendingToolResponses);
      pendingToolResponses.length = 0;
    }
  };

  // Add conversation messages
  for (const msg of messages) {
    if (msg.message.role === 'user') {
      const content = msg.message.content;

      if (Array.isArray(content)) {
        const toolResults = content.filter((item: any) => item.type === 'tool_result');
        const textContent = content.filter((item: any) => item.type === 'text' || typeof item === 'string');

        if (toolResults.length > 0) {
          for (const toolResult of toolResults) {
            const tr = toolResult as any;

            if (!tr.tool_use_id) {
              console.warn('⚠️  Skipping tool result with null/undefined tool_use_id:', tr);
              continue;
            }

<<<<<<< HEAD
            // CRITICAL FIX: Tool content is already clean - don't over-process it
            // Tool responses come from our own tools, not from Cerebras
=======
>>>>>>> aa339d52
            let toolContent = tr.content || '';
            if (typeof toolContent !== 'string') {
              toolContent = JSON.stringify(toolContent);
            }
            if (!toolContent || toolContent === '') {
              toolContent = 'Tool executed successfully';
            }

            pendingToolResponses.push({
              role: 'tool',
              tool_call_id: tr.tool_use_id,
              content: toolContent,
            } as any);
          }

          if (textContent.length > 0) {
            flushPendingToolResponses();
            const textStr = textContent
              .map((item: any) => typeof item === 'string' ? item : item.text)
              .join('\n');
            if (textStr.trim()) {
              // CRITICAL FIX: Don't clean user content - it's already properly formatted
              apiMessages.push({
                role: 'user',
                content: textStr,
              });
            }
          }
          continue;
        }
      }

      flushPendingToolResponses();

      let userContent: string;
      if (typeof content === 'string') {
        userContent = content;
      } else if (Array.isArray(content)) {
        userContent = content
          .map((item: any) => {
            if (typeof item === 'string') return item;
            if (item.type === 'text') return item.text;
            return JSON.stringify(item);
          })
          .join('\n');
      } else {
        userContent = JSON.stringify(content);
      }

      // CRITICAL FIX: Don't clean user content - it's already properly formatted
      // JSON.stringify will handle any special characters during final serialization
      apiMessages.push({
        role: 'user',
        content: userContent,
      });
    } else if (msg.message.role === 'assistant') {
      flushPendingToolResponses();

      const content = msg.message.content;

      const contentArray = Array.isArray(content) ? content : [];
      const toolCalls = contentArray
        .filter((c: any) => c.type === 'tool_use')
        .filter((c: any) => {
          if (!c.id || !c.name) {
            console.warn('⚠️  Skipping tool call with null/undefined id or name:', c);
            return false;
          }
          return true;
        })
        .map((c: any) => {
<<<<<<< HEAD
          // CRITICAL FIX: DO NOT clean tool input - it's already a proper object
          // Just stringify it directly to avoid over-escaping
=======
>>>>>>> aa339d52
          const toolInput = c.input || {};
          return {
            id: c.id,
            type: 'function' as const,
            function: {
              name: c.name,
<<<<<<< HEAD
              arguments: JSON.stringify(toolInput), // Direct stringify - NO cleaning
            },
          };
        });

      // Extract text content
=======
              arguments: JSON.stringify(toolInput),
            },
          };
        });

>>>>>>> aa339d52
      const textContent = contentArray
        .filter((c: any) => c.type === 'text')
        .map((c: any) => c.text)
        .join('\n');

      if (toolCalls.length > 0) {
<<<<<<< HEAD
        // When there are tool calls:
        // CRITICAL: OpenAI/Cerebras API requires content when tool_calls present
        // CRITICAL FIX: Don't clean assistant content - it's already properly formatted
=======
>>>>>>> aa339d52
        const trimmedTextContent = textContent.trim();

        const msgContent: any = {
          role: 'assistant',
          tool_calls: toolCalls,
        };

<<<<<<< HEAD
        // Only include content if it's not empty
=======
>>>>>>> aa339d52
        if (trimmedTextContent) {
          msgContent.content = trimmedTextContent;
        } else {
          msgContent.content = ' ';
        }

        apiMessages.push(msgContent);
      } else {
        // CRITICAL FIX: Don't clean assistant content - it's already properly formatted
        apiMessages.push({
          role: 'assistant',
          content: textContent || 'No response',
        });
      }
    }
  }

  flushPendingToolResponses();

<<<<<<< HEAD
  // Format tools
  const apiTools = formatToolsForOpenAI(tools);

  // COMPREHENSIVE FINAL CLEANING: Clean all messages before sending to Cerebras
  // This ensures we never send malformed data regardless of what Cerebras sent us
  const cleanedApiMessages = apiMessages.map(msg => cleanMessageForCerebras(msg));

  const startTime = Date.now();
  const timestamp = Date.now();
=======
  const apiTools = formatToolsForOpenAI(tools);

  const totalTokens = countTokens(messages);
  const contextThreshold = 170000;
  if (totalTokens >= contextThreshold) {
    const percentUsed = Math.round((totalTokens / 200000) * 100);
    console.warn(`⚠️  Large conversation (${totalTokens.toLocaleString()} tokens, ${percentUsed}%) - auto-compact should have triggered earlier`);
  }
>>>>>>> aa339d52

  const requestParams: any = {
    model,
    messages: cleanedApiMessages,  // Use cleaned messages
    temperature: options.temperature ?? 0.7,
    top_p: options.top_p ?? 0.8,
    ...(apiTools.length > 0
      ? {
          tools: JSON.parse(JSON.stringify(apiTools)),
          tool_choice: 'auto',
        }
      : {}),
<<<<<<< HEAD
  }

  // REQUEST SIZE VALIDATION: Check and reduce request size if needed
  // Cerebras API has undocumented size limits (~1-2MB JSON payload)
  const requestJson = JSON.stringify(requestParams);
  const requestSizeBytes = requestJson.length;
  const requestSizeKB = (requestSizeBytes / 1024).toFixed(2);
  const requestSizeMB = (requestSizeBytes / (1024 * 1024)).toFixed(2);
  const MAX_REQUEST_SIZE_BYTES = 1_500_000; // 1.5MB conservative limit

  // Log telemetry for all requests
  // console.error(`📊 [Request Stats] ${requestParams.messages.length} messages, ${requestSizeKB}KB payload`);

  if (requestSizeBytes > MAX_REQUEST_SIZE_BYTES) {
    console.error(`⚠️  [Request Size Limit] Request size ${requestSizeMB}MB exceeds safe limit of ${(MAX_REQUEST_SIZE_BYTES / (1024 * 1024)).toFixed(2)}MB`);
    console.error(`   Applying aggressive context reduction...`);

    // Keep system message + progressively fewer recent messages
    const systemMsg = requestParams.messages.find((m: any) => m.role === 'system');
    const nonSystemMessages = requestParams.messages.filter((m: any) => m.role !== 'system');

    // Try reducing to 10, then 6, then 4 messages
    for (const targetCount of [10, 6, 4]) {
      const reducedMessages = nonSystemMessages.slice(-targetCount);
      const testParams = {
        ...requestParams,
        messages: systemMsg ? [systemMsg, ...reducedMessages] : reducedMessages,
      };
      const testSize = JSON.stringify(testParams).length;

      if (testSize <= MAX_REQUEST_SIZE_BYTES) {
        requestParams = testParams;
        const newSizeKB = (testSize / 1024).toFixed(2);
        console.error(`   ✅ Reduced to ${targetCount} messages (${newSizeKB}KB)`);
        break;
      }
    }

    // Final check
    const finalSize = JSON.stringify(requestParams).length;
    if (finalSize > MAX_REQUEST_SIZE_BYTES) {
      console.error(`   ⚠️  Still over limit after reduction. Request may fail.`);
    }
  }

  // CRITICAL VALIDATION: Ensure request can be safely serialized to JSON
  // This prevents 400 errors from malformed JSON before sending to API
  const validationResult = validateRequestJSON(requestParams);
  if (!validationResult.valid) {
    // Type narrowing: TypeScript now knows validationResult has error and location properties
    const failedResult = validationResult as { valid: false; error: string; location: string };
    console.error('\n❌ === REQUEST VALIDATION FAILED ===');
    console.error('Error:', failedResult.error);
    console.error('Location:', failedResult.location);
    console.error('\nProblematic request params:');
    console.error(JSON.stringify(requestParams, null, 2));
    console.error('=== END VALIDATION ERROR ===\n');

    throw new Error(`Request validation failed at ${failedResult.location}: ${failedResult.error}`);
  }

  try {
    // ALWAYS save requests for debugging - we need to see what's failing
    const filename = `/tmp/cerebras-request-${timestamp}-${requestParams.messages.length}msg.json`;
    try {
      await import('fs').then(fs =>
        fs.promises.writeFile(filename, JSON.stringify(requestParams, null, 2))
      );
      // console.error(`🔍 [${new Date().toISOString()}] Saved ${requestParams.messages.length}-message request to ${filename}`);
    } catch (e) {
      console.error(`Failed to save request: ${e}`);
    }

    // Debug: Log full request payload to catch null values
    if (process.env.DEBUG_MCP || process.env.DEBUG_CEREBRAS) {
      console.error('\n📤 === CEREBRAS API REQUEST ===');
      console.error('⏰ Timestamp:', new Date().toISOString());
      console.error('🎯 Model:', model);
      console.error('📊 Request Details:');
      console.error('  - Temperature:', requestParams.temperature);
      console.error('  - Top P:', requestParams.top_p);
      console.error('  - Max Tokens:', requestParams.max_tokens);
      console.error('  - Message Count:', requestParams.messages.length);
      console.error('  - Tool Count:', requestParams.tools?.length || 0);

      console.error('\n💬 Messages Being Sent:');
      requestParams.messages.forEach((msg: any, idx: number) => {
        console.error(`\n  Message #${idx + 1}:`);
        console.error(`    Role: ${msg.role}`);

        if (msg.content) {
          const contentPreview = typeof msg.content === 'string'
            ? (msg.content.length > 200 ? msg.content.substring(0, 200) + '...' : msg.content)
            : JSON.stringify(msg.content).substring(0, 200);
          console.error(`    Content: ${contentPreview}`);
          console.error(`    Content Length: ${typeof msg.content === 'string' ? msg.content.length : JSON.stringify(msg.content).length} chars`);
        } else {
          console.error(`    Content: <none>`);
        }

        if (msg.tool_calls) {
          console.error(`    Tool Calls: ${msg.tool_calls.length}`);
          msg.tool_calls.forEach((tc: any, tcIdx: number) => {
            console.error(`      [${tcIdx + 1}] ${tc.function.name} (id: ${tc.id})`);
            console.error(`          Args: ${tc.function.arguments}`);
          });
        }

        if (msg.tool_call_id) {
          console.error(`    Tool Call ID: ${msg.tool_call_id}`);
        }
      });

      if (requestParams.tools && requestParams.tools.length > 0) {
        console.error('\n🛠️  Available Tools:');
        requestParams.tools.forEach((tool: any, idx: number) => {
          console.error(`  [${idx + 1}] ${tool.function.name}`);
          console.error(`      Description: ${tool.function.description}`);
        });
      }

      console.error('\n📋 Full Request JSON:');
      console.error(JSON.stringify(requestParams, null, 2));
      console.error('\n=== END REQUEST ===\n');
    }

    // Validate no null values in critical fields
    for (const msg of apiMessages) {
      if (msg.role === 'assistant' && 'tool_calls' in msg && msg.tool_calls) {
        for (const tc of msg.tool_calls) {
          if (!tc.id || !tc.function?.name || tc.function?.arguments === null || tc.function?.arguments === undefined) {
            throw new Error(`Invalid tool call detected: id=${tc.id}, name=${tc.function?.name}, args=${tc.function?.arguments}`);
          }
        }
      }
    }

    // Execute API call with retry logic and progressive timeouts
    let lastError: any;
    let response: OpenAI.Chat.ChatCompletion | undefined;

    for (let attempt = 0; attempt <= MAX_RETRIES; attempt++) {
      try {
        // Create client with progressive timeout for this attempt
        const timeoutForAttempt = TIMEOUT_MS_BY_ATTEMPT[attempt] || TIMEOUT_MS_BY_ATTEMPT[TIMEOUT_MS_BY_ATTEMPT.length - 1];
        const client = new OpenAI({
          apiKey,
          baseURL: options.baseURL || CEREBRAS_BASE_URL,
          timeout: timeoutForAttempt,
          maxRetries: 0, // We handle retries manually
        });

        response = await client.chat.completions.create(requestParams);
        break; // Success! Exit retry loop
      } catch (error: any) {
        lastError = error;

        const errorType = error.constructor?.name || 'Error';
        const status = error.status || error.response?.status || 'N/A';

        // CRITICAL: Log response body if available for 400 errors
        if (status === 400) {
          console.error(`\n❌ [${new Date().toISOString()}] 400 Bad Request Error - FULL DEBUGGING:`);
          console.error(`   Error Type: ${errorType}`);
          console.error(`   Message: ${error.message}`);

          // Try to extract actual error from response
          if (error.response?.data) {
            console.error('   Response Data:', JSON.stringify(error.response.data, null, 2));
          }
          if (error.error) {
            console.error('   Error Object:', JSON.stringify(error.error, null, 2));
          }

          // Log the malformed request details
          console.error(`\n   Request Summary:`);
          console.error(`   - Request Size: ${JSON.stringify(requestParams).length} bytes`);
          console.error(`   - Message Count: ${requestParams.messages.length}`);
          console.error(`   - Tool Count: ${requestParams.tools?.length || 0}`);

          // CRITICAL: Show the FULL request being sent
          console.error(`\n   🔍 FULL REQUEST PAYLOAD:`);
          console.error(JSON.stringify(requestParams, null, 2));

          // ENHANCED: Analyze each message for potential issues
          console.error(`\n   📋 DETAILED MESSAGE-BY-MESSAGE ANALYSIS:`);
          console.error(`   ============================================`);
          requestParams.messages.forEach((msg: any, idx: number) => {
            console.error(`\n   📧 MESSAGE #${idx + 1} of ${requestParams.messages.length} - ROLE: ${msg.role}`);
            console.error(`   ${'─'.repeat(60)}`);

            // Check content
            if (msg.content !== undefined) {
              const contentStr = typeof msg.content === 'string' ? msg.content : JSON.stringify(msg.content);
              const contentLen = contentStr.length;

              console.error(`   📝 Content (${contentLen} chars):`);
              console.error(`   ${contentStr.substring(0, 500)}${contentLen > 500 ? '...[TRUNCATED]' : ''}`);
              console.error(``);

              // Look for problematic patterns
              const hasUnescapedQuotes = contentStr.match(/[^\\]"/g);
              const hasSingleQuotes = contentStr.includes("'");
              const hasNewlines = contentStr.includes('\n');
              const hasBackslashes = contentStr.includes('\\');

              // Flag potential issues
              const warnings = [];
              if (hasUnescapedQuotes) warnings.push('⚠️  Potentially unescaped quotes');
              if (hasSingleQuotes) warnings.push('ℹ️  Single quotes/apostrophes');
              if (hasNewlines) warnings.push('ℹ️  Newlines');
              if (hasBackslashes) warnings.push('⚠️  Backslashes (check escaping)');

              if (warnings.length > 0) {
                console.error(`   🔍 Flags: ${warnings.join(' | ')}`);
              }
            } else {
              console.error(`   📝 Content: <undefined>`);
            }

            // Check tool_calls
            if (msg.tool_calls) {
              console.error(`   🛠️  Tool Calls (${msg.tool_calls.length}):`);
              msg.tool_calls.forEach((tc: any, tcIdx: number) => {
                console.error(`     [${tcIdx + 1}] ${tc.function?.name} (id: ${tc.id})`);
                if (tc.function?.arguments) {
                  console.error(`         Arguments: ${tc.function.arguments}`);
                  try {
                    JSON.parse(tc.function.arguments);
                    console.error(`         ✓ Valid JSON`);
                  } catch (e) {
                    console.error(`         ❌ INVALID JSON: ${e}`);
                    console.error(`         ⚠️  THIS IS LIKELY THE ISSUE!`);
                  }
                }
              });
            }

            // Check tool_call_id for tool messages
            if (msg.role === 'tool' && msg.tool_call_id) {
              console.error(`   🔗 Tool Call ID: ${msg.tool_call_id}`);
            }
          });
          console.error(`\n   ============================================`);

          console.error(`\n   💡 Common 400 Error Causes:`);
          console.error(`   1. Unescaped quotes in message content (e.g., "project"s" instead of "project's")`);
          console.error(`   2. Invalid JSON in tool call arguments`);
          console.error(`   3. Malformed message structure`);
          console.error(`   4. Invalid characters in content`);
        }

        // SIMPLE 400 RETRY: Just retry 1-2 times without complex logic
        if (status === 400 && attempt < MAX_RETRIES) {
          const delay = calculateBackoffDelay(attempt);
          console.error(`\n⚠️  400 Bad Request Error (attempt ${attempt + 1}/${MAX_RETRIES + 1})`);
          console.error(`   Retrying in ${(delay / 1000).toFixed(1)}s...\n`);
          await sleep(delay);
          continue;
        }

        // Check if we should retry for other retryable errors
        if (attempt < MAX_RETRIES && isRetryableError(error)) {
          const delay = calculateBackoffDelay(attempt);
          const nextTimeout = TIMEOUT_MS_BY_ATTEMPT[attempt + 1] || TIMEOUT_MS_BY_ATTEMPT[TIMEOUT_MS_BY_ATTEMPT.length - 1];

          console.error(`\n⚠️  Cerebras API Error (attempt ${attempt + 1}/${MAX_RETRIES + 1})`);
          console.error(`   Error Type: ${errorType}`);
          console.error(`   Status: ${status}`);
          console.error(`   Message: ${error.message}`);
          console.error(`   Retrying in ${(delay / 1000).toFixed(1)}s with ${(nextTimeout / 1000)}s timeout...\n`);

          await sleep(delay);
          continue;
        }

        // Not retryable or max retries exceeded
        throw error;
      }
    }

    if (!response) {
      throw lastError || new Error('Failed to get response from Cerebras API');
    }

    // ALWAYS save successful responses
    try {
      const responseFilename = `/tmp/cerebras-response-${timestamp}-${requestParams.messages.length}msg.json`;
      await import('fs').then(fs =>
        fs.promises.writeFile(responseFilename, JSON.stringify(response, null, 2))
      );
      // console.error(`✅ [${new Date().toISOString()}] Saved response to ${responseFilename}`);
    } catch (e) {
      console.error(`Failed to save response: ${e}`);
    }
=======
  };

  const modelProfile = {
    apiKey,
    baseURL,
  };

  const startTime = Date.now();

  try {
    const response = await getCompletionWithProfile(
      modelProfile,
      requestParams,
      0,
      10,
      abortSignal,
    ) as OpenAI.ChatCompletion;
>>>>>>> aa339d52

    const durationMs = Date.now() - startTime;
    const costUSD = response.usage ? calculateCost(response.usage) : 0;

    const choice = response.choices[0];
    if (!choice) {
      throw new Error('No response from API');
    }

    const content: any[] = [];

    if (choice.message.content) {
      content.push({
        type: 'text',
        text: choice.message.content,
        citations: [],
      });
    }

    if (choice.message.tool_calls) {
      for (const toolCall of choice.message.tool_calls) {
        content.push({
          type: 'tool_use',
          id: toolCall.id,
          name: toolCall.function.name,
          input: JSON.parse(toolCall.function.arguments),
        });
      }
    }

    return {
      type: 'assistant',
      costUSD,
      durationMs,
      uuid: randomUUID(),
      message: {
        id: response.id,
        model: response.model,
        role: 'assistant',
        content,
        stop_reason: choice.finish_reason === 'stop' ? 'end_turn' : (choice.finish_reason as any),
        stop_sequence: '',
        type: 'message',
        usage: {
          input_tokens: response.usage?.prompt_tokens || 0,
          output_tokens: response.usage?.completion_tokens || 0,
          cache_creation_input_tokens: 0,
          cache_read_input_tokens: 0,
          cache_creation: null,
          server_tool_use: null,
          service_tier: null,
        },
      } as any,
    };
  } catch (error: any) {
    console.error('Cerebras API Error:', error);
    throw error;
  }
}<|MERGE_RESOLUTION|>--- conflicted
+++ resolved
@@ -10,33 +10,10 @@
 import { countTokens } from '../core/tokens.js';
 import { z } from 'zod';
 import { zodToJsonSchema } from 'zod-to-json-schema';
-<<<<<<< HEAD
-
-const CEREBRAS_BASE_URL = 'https://api.cerebras.ai/v1';
-const CEREBRAS_COST_PER_MILLION_TOKENS = 2.0; // Both input and output
-
-// Retry configuration
-const MAX_RETRIES = 2; // 1-2 retries max as requested
-const BASE_DELAY_MS = 1000; // 1 second base delay
-const MAX_DELAY_MS = 60000; // 60 seconds max delay
-
-// Progressive timeout configuration (in milliseconds)
-const TIMEOUT_MS_BY_ATTEMPT = [
-  15000,  // 15 seconds for first attempt
-  30000,  // 30 seconds for first retry
-  60000,  // 60 seconds for second retry
-  120000  // 2 minutes for final retry
-];
-
-// Rate limiting - add delay between requests to prevent overwhelming Cerebras API
-const REQUEST_DELAY_MS = 200; // 200ms delay between requests
-let lastRequestTime = 0;
-=======
 import { getConfig } from '../config/loader.js';
 
 const CEREBRAS_BASE_URL = 'https://api.cerebras.ai/v1';
 const CEREBRAS_COST_PER_MILLION_TOKENS = 2.0;
->>>>>>> aa339d52
 
 /**
  * Retry configuration constants for API calls
@@ -49,318 +26,7 @@
 } as const;
 
 /**
-<<<<<<< HEAD
- * COMPREHENSIVE DATA CLEANER FOR CEREBRAS
- * Handles all malformed data issues from Cerebras/Qwen:
- * - Double-escaped JSON arrays
- * - Python dict formats
- * - Fragmented messages
- * - Unicode issues
- * - Null/undefined values
- * - Unescaped quotes in natural text
- */
-function cleanDataForCerebras(data: any): any {
-  // Handle null/undefined
-  if (data === null || data === undefined) {
-    return '';
-  }
-
-  // If it's a string, clean it thoroughly
-  if (typeof data === 'string') {
-    let cleaned = data;
-
-    // 0. CRITICAL FIX: First normalize smart quotes and problematic characters
-    // This prevents issues with curly quotes, apostrophes, etc.
-    cleaned = cleaned
-      .replace(/[\u201C\u201D]/g, '"')  // Smart double quotes → standard "
-      .replace(/[\u2018\u2019]/g, "'")  // Smart single quotes → standard '
-      .replace(/[\u2032\u2033]/g, "'")  // Prime symbols → standard '
-      .replace(/\u2026/g, '...')        // Ellipsis → three dots
-      .replace(/[\u2013\u2014]/g, '-'); // En/em dashes → hyphen
-
-    // 1. Handle double-escaped JSON
-    // Check if it looks like double-escaped JSON
-    if (cleaned.includes('\\\\') || cleaned.includes('\\"')) {
-      try {
-        // Try to parse as JSON multiple times to handle double/triple escaping
-        let parsed = cleaned;
-        let attempts = 0;
-        while (attempts < 3 && (parsed.includes('\\\\') || parsed.includes('\\"'))) {
-          try {
-            parsed = JSON.parse(`"${parsed}"`); // Parse as escaped string
-          } catch {
-            break;
-          }
-          attempts++;
-        }
-        if (parsed !== cleaned) {
-          cleaned = parsed;
-        }
-      } catch {
-        // If parsing fails, manually unescape
-        cleaned = cleaned
-          .replace(/\\\\/g, '\\')
-          .replace(/\\"/g, '"')
-          .replace(/\\n/g, '\n')
-          .replace(/\\r/g, '\r')
-          .replace(/\\t/g, '\t');
-      }
-    }
-
-    // 2. Handle Python dict format
-    // Look for Python-style dict indicators
-    if (cleaned.includes("'") && (cleaned.includes(': ') || cleaned.includes("={'") || cleaned.includes("': '"))) {
-      // Try to convert Python dict to JSON
-      // Replace single quotes with double quotes, but be careful with apostrophes in text
-      const pythonDictPattern = /(\{[^}]*\}|\[[^\]]*\])/g;
-      cleaned = cleaned.replace(pythonDictPattern, (match) => {
-        // Only process if it looks like a dict/list
-        if ((match.includes("'") && match.includes(':')) || (match.startsWith('[') && match.includes("'"))) {
-          return match
-            .replace(/'/g, '"') // Replace single quotes
-            .replace(/True/g, 'true')  // Python True -> JSON true
-            .replace(/False/g, 'false') // Python False -> JSON false
-            .replace(/None/g, 'null');  // Python None -> JSON null
-        }
-        return match;
-      });
-    }
-
-    // 3. Clean Unicode and special characters
-    cleaned = cleaned
-      // Remove broken Unicode characters (surrogate pairs)
-      .replace(/[\uD800-\uDFFF]/g, '') // Remove lone surrogates
-      .replace(/[^\x00-\x7F\u0080-\uFFFF]/g, '') // Remove invalid chars
-      .replace(/\uFFFD/g, '') // Remove replacement character
-      // Replace box drawing characters with simple alternatives
-      .replace(/[\u2500-\u257F]/g, '-') // Box drawing chars
-      .replace(/[╔╗╚╝║═╠╣╬]/g, '-') // Extended box chars
-      // Remove other problematic characters
-      .replace(/[\x00-\x08\x0B\x0C\x0E-\x1F\x7F]/g, ''); // Control characters (except \t, \n, \r)
-
-    // 4. Handle fragmented content
-    // If content looks fragmented (e.g., incomplete JSON), try to clean it up
-    if (cleaned.startsWith('{') && !cleaned.endsWith('}')) {
-      // Incomplete JSON object
-      cleaned = cleaned + '}';
-    } else if (cleaned.startsWith('[') && !cleaned.endsWith(']')) {
-      // Incomplete JSON array
-      cleaned = cleaned + ']';
-    }
-
-    // 5. Final validation - if it's supposed to be JSON, validate it
-    if ((cleaned.startsWith('{') && cleaned.endsWith('}')) ||
-        (cleaned.startsWith('[') && cleaned.endsWith(']'))) {
-      try {
-        const parsed = JSON.parse(cleaned);
-        // If it parses successfully, re-stringify to ensure consistency
-        cleaned = JSON.stringify(parsed);
-      } catch {
-        // If it doesn't parse, it's probably just text that happens to start/end with brackets
-      }
-    }
-
-    return cleaned;
-  }
-
-  // If it's an object or array, recursively clean all values
-  if (typeof data === 'object') {
-    if (Array.isArray(data)) {
-      return data.map(item => cleanDataForCerebras(item));
-    } else {
-      const cleaned: any = {};
-      for (const [key, value] of Object.entries(data)) {
-        // Clean the key too (in case it has issues)
-        const cleanKey = typeof key === 'string' ? cleanDataForCerebras(key) : key;
-        cleaned[cleanKey] = cleanDataForCerebras(value);
-      }
-      return cleaned;
-    }
-  }
-
-  // For other types (numbers, booleans), return as-is
-  return data;
-}
-
-/**
- * Sanitize string content to ensure it's safe for JSON serialization
- * This is a critical fix for the 400 error issue with malformed quotes
- */
-function sanitizeForJSON(str: string): string {
-  if (typeof str !== 'string') return str;
-
-  // CRITICAL: The main issue is unescaped quotes in natural text
-  // We need to ensure all special JSON characters are properly escaped
-
-  // First, normalize the string by unescaping any existing escapes to avoid double-escaping
-  let normalized = str;
-
-  // Then properly escape for JSON
-  // We use JSON.stringify and then remove the wrapping quotes to get properly escaped content
-  try {
-    // JSON.stringify will properly escape all special characters
-    const jsonSafe = JSON.stringify(normalized);
-    // Remove the wrapping quotes that JSON.stringify adds
-    return jsonSafe.slice(1, -1);
-  } catch (error) {
-    // Fallback: manual escaping if JSON.stringify fails
-    return normalized
-      .replace(/\\/g, '\\\\')   // Backslash must be first
-      .replace(/"/g, '\\"')     // Escape double quotes
-      .replace(/\n/g, '\\n')    // Escape newlines
-      .replace(/\r/g, '\\r')    // Escape carriage returns
-      .replace(/\t/g, '\\t')    // Escape tabs
-      .replace(/\f/g, '\\f')    // Escape form feeds
-      .replace(/\b/g, '\\b');   // Escape backspaces
-  }
-}
-
-/**
- * Validate and prepare a message for Cerebras API
- * CRITICAL: This is for OUTGOING messages TO Cerebras, NOT for cleaning responses FROM Cerebras
- */
-function cleanMessageForCerebras(message: any): any {
-  // Create a deep copy to avoid mutation
-  const cleaned = JSON.parse(JSON.stringify(message));
-
-  // CRITICAL: For outgoing messages, we should NOT aggressively clean content
-  // The content is already properly formatted from our side
-  // We only need to ensure it's not null/undefined
-
-  // Ensure content is never empty for assistant messages with tool calls
-  if (cleaned.role === 'assistant' && cleaned.tool_calls && (!cleaned.content || cleaned.content === '')) {
-    cleaned.content = ' '; // Use space to avoid empty string issues
-  }
-
-  // Ensure user/system messages have content
-  if ((cleaned.role === 'user' || cleaned.role === 'system') && !cleaned.content) {
-    cleaned.content = '';
-  }
-
-  // Clean tool calls if present
-  if (cleaned.tool_calls) {
-    cleaned.tool_calls = cleaned.tool_calls.map((tc: any) => {
-      const cleanedTc = { ...tc };
-      if (cleanedTc.function?.arguments) {
-        // CRITICAL FIX: DO NOT over-process tool arguments
-        // They should already be a valid JSON string from the conversion above
-
-        // If it's not a string, stringify it
-        if (typeof cleanedTc.function.arguments !== 'string') {
-          cleanedTc.function.arguments = JSON.stringify(cleanedTc.function.arguments);
-        } else {
-          // CRITICAL: Just validate it's valid JSON, but DON'T clean/re-process it
-          // This prevents over-escaping
-          try {
-            JSON.parse(cleanedTc.function.arguments);
-            // It's valid - leave it as-is
-          } catch (error) {
-            // Only if it's invalid, try to fix by parsing and re-stringifying ONCE
-            console.error(`⚠️  Invalid JSON in tool arguments for ${cleanedTc.function?.name}, attempting single fix...`);
-            try {
-              // Parse and re-stringify ONCE - no cleaning
-              const parsed = JSON.parse(cleanedTc.function.arguments);
-              cleanedTc.function.arguments = JSON.stringify(parsed);
-            } catch {
-              // If still fails, it's truly malformed - log and keep as-is
-              console.error(`❌ Cannot fix tool arguments for ${cleanedTc.function?.name}:`, cleanedTc.function.arguments);
-            }
-          }
-        }
-      }
-      return cleanedTc;
-    });
-  }
-
-  // For tool messages, ensure content is not empty
-  // Tool responses might contain raw output that needs basic sanitization
-  if (cleaned.role === 'tool') {
-    // Ensure tool responses are never empty
-    if (!cleaned.content || cleaned.content === '') {
-      cleaned.content = 'Tool executed successfully';
-    }
-    // Tool content is already a string from tool execution - leave it as-is
-    // JSON.stringify will handle any special characters during serialization
-  }
-
-  return cleaned;
-}
-
-/**
- * Validate that request parameters can be safely serialized to JSON
- * This prevents 400 errors from malformed JSON
- */
-function validateRequestJSON(requestParams: any): { valid: true } | { valid: false; error: string; location: string } {
-  try {
-    // Try to stringify the entire request
-    const serialized = JSON.stringify(requestParams);
-
-    // Try to parse it back to ensure it's valid
-    JSON.parse(serialized);
-
-    // Validate individual messages
-    if (requestParams.messages) {
-      for (let i = 0; i < requestParams.messages.length; i++) {
-        const msg = requestParams.messages[i];
-
-        // Check content field
-        if (msg.content !== undefined && msg.content !== null) {
-          try {
-            // Ensure content can be serialized
-            JSON.stringify(msg.content);
-          } catch (error) {
-            return {
-              valid: false,
-              error: `Message #${i + 1} content cannot be serialized: ${error}`,
-              location: `messages[${i}].content`
-            };
-          }
-        }
-
-        // Check tool_calls if present
-        if (msg.tool_calls) {
-          for (let j = 0; j < msg.tool_calls.length; j++) {
-            const tc = msg.tool_calls[j];
-            if (tc.function?.arguments) {
-              try {
-                // Arguments should be a valid JSON string
-                if (typeof tc.function.arguments === 'string') {
-                  JSON.parse(tc.function.arguments);
-                } else {
-                  return {
-                    valid: false,
-                    error: `Tool call arguments must be a string, got ${typeof tc.function.arguments}`,
-                    location: `messages[${i}].tool_calls[${j}].function.arguments`
-                  };
-                }
-              } catch (error) {
-                return {
-                  valid: false,
-                  error: `Invalid JSON in tool call arguments: ${error}`,
-                  location: `messages[${i}].tool_calls[${j}].function.arguments`
-                };
-              }
-            }
-          }
-        }
-      }
-    }
-
-    return { valid: true };
-  } catch (error) {
-    return {
-      valid: false,
-      error: `Request cannot be serialized to JSON: ${error}`,
-      location: 'requestParams'
-    };
-  }
-}
-
-/**
- * Calculate exponential backoff delay
-=======
  * Calculate retry delay with exponential backoff and jitter
->>>>>>> aa339d52
  */
 function getRetryDelay(attempt: number, retryAfter?: string | null): number {
   if (retryAfter) {
@@ -379,17 +45,6 @@
 /**
  * Helper function to create an abortable delay
  */
-<<<<<<< HEAD
-function isRetryableError(error: any): boolean {
-  // Retry on timeout errors (OpenAI SDK throws APIConnectionTimeoutError)
-  if (error.constructor?.name === 'APIConnectionTimeoutError' || error.message?.includes('timed out')) {
-    return true;
-  }
-
-  // Retry on connection errors
-  if (error.code === 'ECONNRESET' || error.code === 'ETIMEDOUT' || error.code === 'ECONNREFUSED') {
-    return true;
-=======
 function abortableDelay(delayMs: number, signal?: AbortSignal): Promise<void> {
   return new Promise((resolve, reject) => {
     if (signal?.aborted) {
@@ -644,7 +299,6 @@
       supportsCustomTools: true,
       supportsAllowedTools: true,
     };
->>>>>>> aa339d52
   }
 
   for (const [key, features] of Object.entries(MODEL_FEATURES)) {
@@ -758,22 +412,11 @@
         };
       }
 
-<<<<<<< HEAD
-      // CRITICAL FIX: Remove fields that Cerebras might not support
-      // Cerebras/OpenAI may reject schemas with certain JSON Schema keywords
-      const cleanedSchema: any = {
-        type: inputSchema.type,
-        properties: {}, // Will populate below
-      };
-
-      // Clean each property recursively to remove unsupported fields
-=======
       const cleanedSchema: any = {
         type: inputSchema.type,
         properties: {},
       };
 
->>>>>>> aa339d52
       if (inputSchema.properties) {
         for (const [propName, propSchema] of Object.entries(inputSchema.properties)) {
           const prop = propSchema as any;
@@ -781,34 +424,18 @@
             type: prop.type,
           };
 
-<<<<<<< HEAD
-          // Add description if present
-=======
->>>>>>> aa339d52
           if (prop.description) {
             cleanedProp.description = prop.description;
           }
 
-<<<<<<< HEAD
-          // Add enum if present
-=======
->>>>>>> aa339d52
           if (prop.enum) {
             cleanedProp.enum = prop.enum;
           }
 
-<<<<<<< HEAD
-          // Add items for arrays
-=======
->>>>>>> aa339d52
           if (prop.items) {
             cleanedProp.items = prop.items;
           }
 
-<<<<<<< HEAD
-          // Add properties for nested objects
-=======
->>>>>>> aa339d52
           if (prop.properties) {
             cleanedProp.properties = prop.properties;
           }
@@ -817,21 +444,10 @@
         }
       }
 
-<<<<<<< HEAD
-      // Only add required if it exists and is non-empty
-=======
->>>>>>> aa339d52
       if (inputSchema.required && inputSchema.required.length > 0) {
         cleanedSchema.required = inputSchema.required;
       }
 
-<<<<<<< HEAD
-      // CRITICAL: additionalProperties, $schema, definitions removed
-      // These might cause Cerebras to reject the request
-
-      // Get description (handle both string and function)
-=======
->>>>>>> aa339d52
       let description = 'A tool';
       if (typeof tool.description === 'string') {
         description = tool.description;
@@ -1248,11 +864,6 @@
               continue;
             }
 
-<<<<<<< HEAD
-            // CRITICAL FIX: Tool content is already clean - don't over-process it
-            // Tool responses come from our own tools, not from Cerebras
-=======
->>>>>>> aa339d52
             let toolContent = tr.content || '';
             if (typeof toolContent !== 'string') {
               toolContent = JSON.stringify(toolContent);
@@ -1274,7 +885,6 @@
               .map((item: any) => typeof item === 'string' ? item : item.text)
               .join('\n');
             if (textStr.trim()) {
-              // CRITICAL FIX: Don't clean user content - it's already properly formatted
               apiMessages.push({
                 role: 'user',
                 content: textStr,
@@ -1302,8 +912,6 @@
         userContent = JSON.stringify(content);
       }
 
-      // CRITICAL FIX: Don't clean user content - it's already properly formatted
-      // JSON.stringify will handle any special characters during final serialization
       apiMessages.push({
         role: 'user',
         content: userContent,
@@ -1324,43 +932,23 @@
           return true;
         })
         .map((c: any) => {
-<<<<<<< HEAD
-          // CRITICAL FIX: DO NOT clean tool input - it's already a proper object
-          // Just stringify it directly to avoid over-escaping
-=======
->>>>>>> aa339d52
           const toolInput = c.input || {};
           return {
             id: c.id,
             type: 'function' as const,
             function: {
               name: c.name,
-<<<<<<< HEAD
-              arguments: JSON.stringify(toolInput), // Direct stringify - NO cleaning
-            },
-          };
-        });
-
-      // Extract text content
-=======
               arguments: JSON.stringify(toolInput),
             },
           };
         });
 
->>>>>>> aa339d52
       const textContent = contentArray
         .filter((c: any) => c.type === 'text')
         .map((c: any) => c.text)
         .join('\n');
 
       if (toolCalls.length > 0) {
-<<<<<<< HEAD
-        // When there are tool calls:
-        // CRITICAL: OpenAI/Cerebras API requires content when tool_calls present
-        // CRITICAL FIX: Don't clean assistant content - it's already properly formatted
-=======
->>>>>>> aa339d52
         const trimmedTextContent = textContent.trim();
 
         const msgContent: any = {
@@ -1368,10 +956,6 @@
           tool_calls: toolCalls,
         };
 
-<<<<<<< HEAD
-        // Only include content if it's not empty
-=======
->>>>>>> aa339d52
         if (trimmedTextContent) {
           msgContent.content = trimmedTextContent;
         } else {
@@ -1380,7 +964,6 @@
 
         apiMessages.push(msgContent);
       } else {
-        // CRITICAL FIX: Don't clean assistant content - it's already properly formatted
         apiMessages.push({
           role: 'assistant',
           content: textContent || 'No response',
@@ -1391,17 +974,6 @@
 
   flushPendingToolResponses();
 
-<<<<<<< HEAD
-  // Format tools
-  const apiTools = formatToolsForOpenAI(tools);
-
-  // COMPREHENSIVE FINAL CLEANING: Clean all messages before sending to Cerebras
-  // This ensures we never send malformed data regardless of what Cerebras sent us
-  const cleanedApiMessages = apiMessages.map(msg => cleanMessageForCerebras(msg));
-
-  const startTime = Date.now();
-  const timestamp = Date.now();
-=======
   const apiTools = formatToolsForOpenAI(tools);
 
   const totalTokens = countTokens(messages);
@@ -1410,11 +982,10 @@
     const percentUsed = Math.round((totalTokens / 200000) * 100);
     console.warn(`⚠️  Large conversation (${totalTokens.toLocaleString()} tokens, ${percentUsed}%) - auto-compact should have triggered earlier`);
   }
->>>>>>> aa339d52
 
   const requestParams: any = {
     model,
-    messages: cleanedApiMessages,  // Use cleaned messages
+    messages: apiMessages,
     temperature: options.temperature ?? 0.7,
     top_p: options.top_p ?? 0.8,
     ...(apiTools.length > 0
@@ -1423,303 +994,6 @@
           tool_choice: 'auto',
         }
       : {}),
-<<<<<<< HEAD
-  }
-
-  // REQUEST SIZE VALIDATION: Check and reduce request size if needed
-  // Cerebras API has undocumented size limits (~1-2MB JSON payload)
-  const requestJson = JSON.stringify(requestParams);
-  const requestSizeBytes = requestJson.length;
-  const requestSizeKB = (requestSizeBytes / 1024).toFixed(2);
-  const requestSizeMB = (requestSizeBytes / (1024 * 1024)).toFixed(2);
-  const MAX_REQUEST_SIZE_BYTES = 1_500_000; // 1.5MB conservative limit
-
-  // Log telemetry for all requests
-  // console.error(`📊 [Request Stats] ${requestParams.messages.length} messages, ${requestSizeKB}KB payload`);
-
-  if (requestSizeBytes > MAX_REQUEST_SIZE_BYTES) {
-    console.error(`⚠️  [Request Size Limit] Request size ${requestSizeMB}MB exceeds safe limit of ${(MAX_REQUEST_SIZE_BYTES / (1024 * 1024)).toFixed(2)}MB`);
-    console.error(`   Applying aggressive context reduction...`);
-
-    // Keep system message + progressively fewer recent messages
-    const systemMsg = requestParams.messages.find((m: any) => m.role === 'system');
-    const nonSystemMessages = requestParams.messages.filter((m: any) => m.role !== 'system');
-
-    // Try reducing to 10, then 6, then 4 messages
-    for (const targetCount of [10, 6, 4]) {
-      const reducedMessages = nonSystemMessages.slice(-targetCount);
-      const testParams = {
-        ...requestParams,
-        messages: systemMsg ? [systemMsg, ...reducedMessages] : reducedMessages,
-      };
-      const testSize = JSON.stringify(testParams).length;
-
-      if (testSize <= MAX_REQUEST_SIZE_BYTES) {
-        requestParams = testParams;
-        const newSizeKB = (testSize / 1024).toFixed(2);
-        console.error(`   ✅ Reduced to ${targetCount} messages (${newSizeKB}KB)`);
-        break;
-      }
-    }
-
-    // Final check
-    const finalSize = JSON.stringify(requestParams).length;
-    if (finalSize > MAX_REQUEST_SIZE_BYTES) {
-      console.error(`   ⚠️  Still over limit after reduction. Request may fail.`);
-    }
-  }
-
-  // CRITICAL VALIDATION: Ensure request can be safely serialized to JSON
-  // This prevents 400 errors from malformed JSON before sending to API
-  const validationResult = validateRequestJSON(requestParams);
-  if (!validationResult.valid) {
-    // Type narrowing: TypeScript now knows validationResult has error and location properties
-    const failedResult = validationResult as { valid: false; error: string; location: string };
-    console.error('\n❌ === REQUEST VALIDATION FAILED ===');
-    console.error('Error:', failedResult.error);
-    console.error('Location:', failedResult.location);
-    console.error('\nProblematic request params:');
-    console.error(JSON.stringify(requestParams, null, 2));
-    console.error('=== END VALIDATION ERROR ===\n');
-
-    throw new Error(`Request validation failed at ${failedResult.location}: ${failedResult.error}`);
-  }
-
-  try {
-    // ALWAYS save requests for debugging - we need to see what's failing
-    const filename = `/tmp/cerebras-request-${timestamp}-${requestParams.messages.length}msg.json`;
-    try {
-      await import('fs').then(fs =>
-        fs.promises.writeFile(filename, JSON.stringify(requestParams, null, 2))
-      );
-      // console.error(`🔍 [${new Date().toISOString()}] Saved ${requestParams.messages.length}-message request to ${filename}`);
-    } catch (e) {
-      console.error(`Failed to save request: ${e}`);
-    }
-
-    // Debug: Log full request payload to catch null values
-    if (process.env.DEBUG_MCP || process.env.DEBUG_CEREBRAS) {
-      console.error('\n📤 === CEREBRAS API REQUEST ===');
-      console.error('⏰ Timestamp:', new Date().toISOString());
-      console.error('🎯 Model:', model);
-      console.error('📊 Request Details:');
-      console.error('  - Temperature:', requestParams.temperature);
-      console.error('  - Top P:', requestParams.top_p);
-      console.error('  - Max Tokens:', requestParams.max_tokens);
-      console.error('  - Message Count:', requestParams.messages.length);
-      console.error('  - Tool Count:', requestParams.tools?.length || 0);
-
-      console.error('\n💬 Messages Being Sent:');
-      requestParams.messages.forEach((msg: any, idx: number) => {
-        console.error(`\n  Message #${idx + 1}:`);
-        console.error(`    Role: ${msg.role}`);
-
-        if (msg.content) {
-          const contentPreview = typeof msg.content === 'string'
-            ? (msg.content.length > 200 ? msg.content.substring(0, 200) + '...' : msg.content)
-            : JSON.stringify(msg.content).substring(0, 200);
-          console.error(`    Content: ${contentPreview}`);
-          console.error(`    Content Length: ${typeof msg.content === 'string' ? msg.content.length : JSON.stringify(msg.content).length} chars`);
-        } else {
-          console.error(`    Content: <none>`);
-        }
-
-        if (msg.tool_calls) {
-          console.error(`    Tool Calls: ${msg.tool_calls.length}`);
-          msg.tool_calls.forEach((tc: any, tcIdx: number) => {
-            console.error(`      [${tcIdx + 1}] ${tc.function.name} (id: ${tc.id})`);
-            console.error(`          Args: ${tc.function.arguments}`);
-          });
-        }
-
-        if (msg.tool_call_id) {
-          console.error(`    Tool Call ID: ${msg.tool_call_id}`);
-        }
-      });
-
-      if (requestParams.tools && requestParams.tools.length > 0) {
-        console.error('\n🛠️  Available Tools:');
-        requestParams.tools.forEach((tool: any, idx: number) => {
-          console.error(`  [${idx + 1}] ${tool.function.name}`);
-          console.error(`      Description: ${tool.function.description}`);
-        });
-      }
-
-      console.error('\n📋 Full Request JSON:');
-      console.error(JSON.stringify(requestParams, null, 2));
-      console.error('\n=== END REQUEST ===\n');
-    }
-
-    // Validate no null values in critical fields
-    for (const msg of apiMessages) {
-      if (msg.role === 'assistant' && 'tool_calls' in msg && msg.tool_calls) {
-        for (const tc of msg.tool_calls) {
-          if (!tc.id || !tc.function?.name || tc.function?.arguments === null || tc.function?.arguments === undefined) {
-            throw new Error(`Invalid tool call detected: id=${tc.id}, name=${tc.function?.name}, args=${tc.function?.arguments}`);
-          }
-        }
-      }
-    }
-
-    // Execute API call with retry logic and progressive timeouts
-    let lastError: any;
-    let response: OpenAI.Chat.ChatCompletion | undefined;
-
-    for (let attempt = 0; attempt <= MAX_RETRIES; attempt++) {
-      try {
-        // Create client with progressive timeout for this attempt
-        const timeoutForAttempt = TIMEOUT_MS_BY_ATTEMPT[attempt] || TIMEOUT_MS_BY_ATTEMPT[TIMEOUT_MS_BY_ATTEMPT.length - 1];
-        const client = new OpenAI({
-          apiKey,
-          baseURL: options.baseURL || CEREBRAS_BASE_URL,
-          timeout: timeoutForAttempt,
-          maxRetries: 0, // We handle retries manually
-        });
-
-        response = await client.chat.completions.create(requestParams);
-        break; // Success! Exit retry loop
-      } catch (error: any) {
-        lastError = error;
-
-        const errorType = error.constructor?.name || 'Error';
-        const status = error.status || error.response?.status || 'N/A';
-
-        // CRITICAL: Log response body if available for 400 errors
-        if (status === 400) {
-          console.error(`\n❌ [${new Date().toISOString()}] 400 Bad Request Error - FULL DEBUGGING:`);
-          console.error(`   Error Type: ${errorType}`);
-          console.error(`   Message: ${error.message}`);
-
-          // Try to extract actual error from response
-          if (error.response?.data) {
-            console.error('   Response Data:', JSON.stringify(error.response.data, null, 2));
-          }
-          if (error.error) {
-            console.error('   Error Object:', JSON.stringify(error.error, null, 2));
-          }
-
-          // Log the malformed request details
-          console.error(`\n   Request Summary:`);
-          console.error(`   - Request Size: ${JSON.stringify(requestParams).length} bytes`);
-          console.error(`   - Message Count: ${requestParams.messages.length}`);
-          console.error(`   - Tool Count: ${requestParams.tools?.length || 0}`);
-
-          // CRITICAL: Show the FULL request being sent
-          console.error(`\n   🔍 FULL REQUEST PAYLOAD:`);
-          console.error(JSON.stringify(requestParams, null, 2));
-
-          // ENHANCED: Analyze each message for potential issues
-          console.error(`\n   📋 DETAILED MESSAGE-BY-MESSAGE ANALYSIS:`);
-          console.error(`   ============================================`);
-          requestParams.messages.forEach((msg: any, idx: number) => {
-            console.error(`\n   📧 MESSAGE #${idx + 1} of ${requestParams.messages.length} - ROLE: ${msg.role}`);
-            console.error(`   ${'─'.repeat(60)}`);
-
-            // Check content
-            if (msg.content !== undefined) {
-              const contentStr = typeof msg.content === 'string' ? msg.content : JSON.stringify(msg.content);
-              const contentLen = contentStr.length;
-
-              console.error(`   📝 Content (${contentLen} chars):`);
-              console.error(`   ${contentStr.substring(0, 500)}${contentLen > 500 ? '...[TRUNCATED]' : ''}`);
-              console.error(``);
-
-              // Look for problematic patterns
-              const hasUnescapedQuotes = contentStr.match(/[^\\]"/g);
-              const hasSingleQuotes = contentStr.includes("'");
-              const hasNewlines = contentStr.includes('\n');
-              const hasBackslashes = contentStr.includes('\\');
-
-              // Flag potential issues
-              const warnings = [];
-              if (hasUnescapedQuotes) warnings.push('⚠️  Potentially unescaped quotes');
-              if (hasSingleQuotes) warnings.push('ℹ️  Single quotes/apostrophes');
-              if (hasNewlines) warnings.push('ℹ️  Newlines');
-              if (hasBackslashes) warnings.push('⚠️  Backslashes (check escaping)');
-
-              if (warnings.length > 0) {
-                console.error(`   🔍 Flags: ${warnings.join(' | ')}`);
-              }
-            } else {
-              console.error(`   📝 Content: <undefined>`);
-            }
-
-            // Check tool_calls
-            if (msg.tool_calls) {
-              console.error(`   🛠️  Tool Calls (${msg.tool_calls.length}):`);
-              msg.tool_calls.forEach((tc: any, tcIdx: number) => {
-                console.error(`     [${tcIdx + 1}] ${tc.function?.name} (id: ${tc.id})`);
-                if (tc.function?.arguments) {
-                  console.error(`         Arguments: ${tc.function.arguments}`);
-                  try {
-                    JSON.parse(tc.function.arguments);
-                    console.error(`         ✓ Valid JSON`);
-                  } catch (e) {
-                    console.error(`         ❌ INVALID JSON: ${e}`);
-                    console.error(`         ⚠️  THIS IS LIKELY THE ISSUE!`);
-                  }
-                }
-              });
-            }
-
-            // Check tool_call_id for tool messages
-            if (msg.role === 'tool' && msg.tool_call_id) {
-              console.error(`   🔗 Tool Call ID: ${msg.tool_call_id}`);
-            }
-          });
-          console.error(`\n   ============================================`);
-
-          console.error(`\n   💡 Common 400 Error Causes:`);
-          console.error(`   1. Unescaped quotes in message content (e.g., "project"s" instead of "project's")`);
-          console.error(`   2. Invalid JSON in tool call arguments`);
-          console.error(`   3. Malformed message structure`);
-          console.error(`   4. Invalid characters in content`);
-        }
-
-        // SIMPLE 400 RETRY: Just retry 1-2 times without complex logic
-        if (status === 400 && attempt < MAX_RETRIES) {
-          const delay = calculateBackoffDelay(attempt);
-          console.error(`\n⚠️  400 Bad Request Error (attempt ${attempt + 1}/${MAX_RETRIES + 1})`);
-          console.error(`   Retrying in ${(delay / 1000).toFixed(1)}s...\n`);
-          await sleep(delay);
-          continue;
-        }
-
-        // Check if we should retry for other retryable errors
-        if (attempt < MAX_RETRIES && isRetryableError(error)) {
-          const delay = calculateBackoffDelay(attempt);
-          const nextTimeout = TIMEOUT_MS_BY_ATTEMPT[attempt + 1] || TIMEOUT_MS_BY_ATTEMPT[TIMEOUT_MS_BY_ATTEMPT.length - 1];
-
-          console.error(`\n⚠️  Cerebras API Error (attempt ${attempt + 1}/${MAX_RETRIES + 1})`);
-          console.error(`   Error Type: ${errorType}`);
-          console.error(`   Status: ${status}`);
-          console.error(`   Message: ${error.message}`);
-          console.error(`   Retrying in ${(delay / 1000).toFixed(1)}s with ${(nextTimeout / 1000)}s timeout...\n`);
-
-          await sleep(delay);
-          continue;
-        }
-
-        // Not retryable or max retries exceeded
-        throw error;
-      }
-    }
-
-    if (!response) {
-      throw lastError || new Error('Failed to get response from Cerebras API');
-    }
-
-    // ALWAYS save successful responses
-    try {
-      const responseFilename = `/tmp/cerebras-response-${timestamp}-${requestParams.messages.length}msg.json`;
-      await import('fs').then(fs =>
-        fs.promises.writeFile(responseFilename, JSON.stringify(response, null, 2))
-      );
-      // console.error(`✅ [${new Date().toISOString()}] Saved response to ${responseFilename}`);
-    } catch (e) {
-      console.error(`Failed to save response: ${e}`);
-    }
-=======
   };
 
   const modelProfile = {
@@ -1737,7 +1011,6 @@
       10,
       abortSignal,
     ) as OpenAI.ChatCompletion;
->>>>>>> aa339d52
 
     const durationMs = Date.now() - startTime;
     const costUSD = response.usage ? calculateCost(response.usage) : 0;
