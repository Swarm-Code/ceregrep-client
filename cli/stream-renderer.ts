/**
 * Terminal streaming renderer for ceregrep CLI
 * Provides real-time visual feedback with spinners, colors, and formatting
 */

import chalk from 'chalk';
import ora, { Ora } from 'ora';
import { Message } from '../core/messages.js';
import { countTokens } from '../core/tokens.js';
import { getEncoding } from 'js-tiktoken';

export class StreamRenderer {
  private spinner: Ora | null = null;
  private ghostSpinner: Ora | null = null; // Separate spinner for ghost commands
  private currentToolCount = 0;
  private verbose: boolean;
  private accumulatedMessages: Message[] = [];
  private lastAssistantMessage: any = null; // Track last assistant message for token info
  private enc = getEncoding('cl100k_base'); // Use tiktoken for accurate counting (cl100k_base for GPT-3.5-turbo/4)
  private toolNameMap: Map<string, string> = new Map(); // Map tool_use_id to tool name

  constructor(verbose: boolean = false) {
    this.verbose = verbose;
  }

  /**
   * Count tokens in text using tiktoken
   */
  private countOutputTokens(text: string): number {
    try {
      const tokens = this.enc.encode(text);
      return tokens.length;
    } catch (error) {
      console.error('[TOKEN COUNTER] Error counting tokens:', error);
      // Fallback to character estimate if tiktoken fails
      return Math.ceil(text.length / 4);
    }
  }

  /**
   * Start the initial query spinner
   */
  startQuery() {
    // Don't show spinner in clean mode unless verbose
    if (this.verbose) {
      this.spinner = ora({
        text: chalk.blue('Initializing agent...'),
        color: 'cyan',
      }).start();
    } else {
      // Silent mode - no spinner initially
      this.spinner = null;
    }
  }

  /**
   * Show the user's prompt with formatting
   */
  showPrompt(prompt: string) {
    console.log(chalk.bold.blueBright('Prompt:'), chalk.white(prompt));
<<<<<<< HEAD
    console.log(); // Single line break after prompt
=======
>>>>>>> aa339d52
  }

  /**
   * Handle incoming message from agent
   */
  handleMessage(message: Message) {
    // Always accumulate messages for final response synthesis
    this.accumulatedMessages.push(message);

    // Show ghost commands in non-verbose mode, full details in verbose
    if (message.type === 'assistant') {
      this.lastAssistantMessage = message; // Track for token info
      if (this.verbose) {
        this.handleAssistantMessage(message);
      } else {
        this.showGhostCommands(message);
      }
    } else if (message.type === 'user') {
      // Always show tool results with token counts and output
      this.handleToolResult(message);
    }
  }

  /**
   * Show subtle hints of what tools are being executed (non-verbose mode)
   */
  private showGhostCommands(message: Message) {
    if (message.type !== 'assistant') return;

    const content = Array.isArray(message.message.content)
      ? message.message.content
      : [message.message.content];

    // Extract tool use blocks and text blocks
    const toolUseBlocks = content.filter((c: any) => c.type === 'tool_use');
    const textBlocks = content.filter((c: any) => c.type === 'text');

<<<<<<< HEAD
    // If there's text content but no tools, clear the line if we had shown tools
    if (textBlocks.length > 0 && toolUseBlocks.length === 0) {
      if (this.currentToolCount > 0) {
        // Clear the line
        process.stdout.write('\r' + ' '.repeat(process.stdout.columns || 80) + '\r');
=======
    // If there's text content but no tools, stop ghost spinner
    if (textBlocks.length > 0 && toolUseBlocks.length === 0) {
      if (this.ghostSpinner) {
        this.ghostSpinner.stop();
        this.ghostSpinner = null;
>>>>>>> aa339d52
        this.currentToolCount = 0;
      }
      // Don't display text here - let the final response handler do it
      return;
    }

    if (toolUseBlocks.length > 0) {
      this.currentToolCount = toolUseBlocks.length;

<<<<<<< HEAD
=======
      // Store tool names for later display with results
      for (const toolBlock of toolUseBlocks) {
        const toolId = (toolBlock as any).id;
        const toolName = (toolBlock as any).name;
        if (toolId) {
          this.toolNameMap.set(toolId, toolName);
        }
      }

>>>>>>> aa339d52
      // Create tool execution display
      const toolNames = toolUseBlocks.map((t: any) => {
        const toolName = t.name;
        const input = t.input;

        // Create subtle hint based on tool type
        if (toolName === 'Bash' && input.command) {
          const cmd = input.command.length > 40
            ? input.command.substring(0, 40) + '...'
            : input.command;
<<<<<<< HEAD
          return chalk.gray(`${cmd}`);
=======
          return `${cmd}`;
>>>>>>> aa339d52
        } else if (toolName === 'Grep' && input.pattern) {
          const pattern = input.pattern.length > 30
            ? input.pattern.substring(0, 30) + '...'
            : input.pattern;
<<<<<<< HEAD
          return chalk.gray(`grep "${pattern}"`);
        } else {
          return chalk.gray(toolName.toLowerCase());
        }
      }).join(chalk.gray(' → '));

      // Write tool execution on same line
      const toolLine = chalk.gray('⚡ ') + toolNames;
      process.stdout.write('\r' + toolLine);
=======
          return `grep "${pattern}"`;
        } else {
          return toolName.toLowerCase();
        }
      }).join(' → ');

      // Use spinner instead of overwriting stdout
      if (this.ghostSpinner) {
        this.ghostSpinner.text = chalk.gray(toolNames);
      } else {
        this.ghostSpinner = ora({
          text: chalk.gray(toolNames),
          color: 'cyan',
          spinner: 'dots'
        }).start();
      }
>>>>>>> aa339d52
    }
  }

  /**
   * Handle assistant message (contains text and/or tool calls)
   */
  private handleAssistantMessage(message: Message) {
    // Type guard: only handle assistant messages
    if (message.type !== 'assistant') return;

    const msg = message.message;
    const content = Array.isArray(msg.content) ? msg.content : [msg.content];

    // Extract text content
    const textBlocks = content.filter((c: any) => c.type === 'text');
    const toolUseBlocks = content.filter((c: any) => c.type === 'tool_use');

    // Stop spinner if active
    if (this.spinner) {
      this.spinner.stop();
      this.spinner = null;
    }

    // Display text content
    for (const textBlock of textBlocks) {
      const text = (textBlock as any).text;
      if (text && text.trim()) {
        console.log(chalk.white(text.trim()));
      }
    }

    // Display tool calls being made
    if (toolUseBlocks.length > 0) {
      this.currentToolCount = toolUseBlocks.length;

      for (const toolBlock of toolUseBlocks) {
        const toolId = (toolBlock as any).id;
        const toolName = (toolBlock as any).name;
        const toolInput = (toolBlock as any).input;

        // Store tool name for later display with results
        if (toolId) {
          this.toolNameMap.set(toolId, toolName);
        }

        // Format tool input for display
        const inputPreview = this.formatToolInput(toolName, toolInput);

        console.log(
          chalk.dim('┌─ ') +
          chalk.cyan.bold(`Tool: ${toolName}`) +
          (inputPreview ? chalk.dim(` → ${inputPreview}`) : '')
        );
      }

      // Start spinner for tool execution
      this.spinner = ora({
        text: chalk.yellow(`Executing ${toolUseBlocks.length} tool${toolUseBlocks.length > 1 ? 's' : ''}...`),
        color: 'yellow',
      }).start();
    }
  }

  /**
   * Handle tool result (user message with tool_result)
   * Displays cumulative token counts, output, and truncation info
   */
  private handleToolResult(message: Message) {
    if (message.type !== 'user') return;

    const userMsg = message as any;
    const content = Array.isArray(userMsg.message.content) ? userMsg.message.content : [userMsg.message.content];
    const toolResults = content.filter((c: any) => c.type === 'tool_result');

    if (toolResults.length === 0) return;

    // Calculate cumulative tokens from all accumulated messages
    const cumulativeTokens = countTokens(this.accumulatedMessages);
    const contextThreshold = 170000; // 85% of 200k context
    const percentUsed = Math.round((cumulativeTokens / 200000) * 100);

    for (const result of toolResults) {
      const toolUseId = (result as any).tool_use_id;
      const content = (result as any).content;
      const isError = (result as any).is_error;

      // Stop spinner if active
      if (this.spinner) {
        this.spinner.stop();
        this.spinner = null;
      }

      // Display tool result with formatting
      const statusIcon = isError ? chalk.red('✗') : chalk.green('✓');
      const statusText = isError ? chalk.red('ERROR') : chalk.green('OK');

      // Get tool name from stored map
      const toolName = this.toolNameMap.get(toolUseId) || 'Unknown';

      // Build token display with context warning
      let tokenDisplay = `[${cumulativeTokens.toLocaleString()} tokens, ${percentUsed}%]`;
      if (cumulativeTokens >= contextThreshold) {
        tokenDisplay = chalk.yellow(tokenDisplay + ' ⚠️ NEAR LIMIT');
      }

      console.log(
        chalk.dim('└─ ') + statusIcon + ' ' +
        chalk.cyan(`${toolName}`) + ' ' +
        statusText + ' ' +
        chalk.dim(tokenDisplay)
      );

      // Display output with tiktoken-based truncation
      const outputStr = typeof content === 'string' ? content : JSON.stringify(content);

      // Count actual tokens using tiktoken
      const totalTokens = this.countOutputTokens(outputStr);
      const maxTokens = 200; // Max tokens to display in output preview

      // For errors (especially scout_query), show full output without truncation
      const isScoutQueryError = isError && toolName === 'scout_query';
      let displayOutput = outputStr;
      let isTruncated = false;

      if (!isError) {
        // Only truncate non-error outputs
        isTruncated = totalTokens > maxTokens;
        if (isTruncated) {
          // Find approximate position where we have ~maxTokens
          let cutoff = Math.floor((maxTokens / totalTokens) * outputStr.length);
          displayOutput = outputStr.substring(0, cutoff) + '...';
        }
      }

      if (displayOutput.trim()) {
        if (isScoutQueryError) {
          // For scout_query errors, show full output with special formatting
          console.log(chalk.red('╔════════════════════════════════════════════════════════════════╗'));
          console.log(chalk.red('║') + ' ' + chalk.bold('Scout Query Error Details'));
          console.log(chalk.red('╚════════════════════════════════════════════════════════════════╝'));
          console.log(chalk.gray(displayOutput));
          console.log('');
        } else {
          // Show first line or shortened version for compact display
          const lines = displayOutput.trim().split('\n');
          const firstLine = lines[0];

          if (lines.length > 1) {
            // For multi-line output, show preview
            console.log(chalk.dim('   └─ ') + chalk.gray(firstLine));
            console.log(chalk.dim(`   └─ [${lines.length} lines, ${totalTokens} tokens${isTruncated ? `, showing ~${maxTokens}` : ''}]`));
          } else {
            // For single line, show full content
            console.log(chalk.dim('   └─ ') + chalk.gray(displayOutput.trim()));
            if (isTruncated) {
              console.log(chalk.dim(`   └─ [Output truncated: ${totalTokens} tokens total, showing ~${maxTokens}]`));
            }
          }
        }
      }
    }

    if (this.currentToolCount > 0) {
      this.currentToolCount--;
    }

    // Update spinner or stop it
    if (this.currentToolCount > 0) {
      if (this.spinner) {
        this.spinner.text = chalk.yellow(
          `Executing ${this.currentToolCount} remaining tool${this.currentToolCount > 1 ? 's' : ''}...`
        );
      }
    } else {
      if (this.spinner) {
        this.spinner.stop();
        this.spinner = null;
      }

      // Show we're thinking
      this.spinner = ora({
        text: chalk.blue('Thinking...'),
        color: 'cyan',
      }).start();
    }
  }

  /**
   * Format tool input for compact display (token-aware)
   */
  private formatToolInput(toolName: string, input: any): string {
    const maxTokens = 50; // Max tokens in tool input preview

    switch (toolName) {
      case 'bash': {
        if (!input.command) return '';
        const cmd = input.command;
        const cmdTokens = this.countOutputTokens(cmd);
        if (cmdTokens > maxTokens) {
          // Truncate to approximately maxTokens
          const cutoff = Math.floor((maxTokens / cmdTokens) * cmd.length);
          return `\`${cmd.substring(0, cutoff)}...\``;
        }
        return `\`${cmd}\``;
      }

      case 'grep': {
        if (!input.pattern) return '';
        const pattern = input.pattern;
        const patternTokens = this.countOutputTokens(pattern);
        if (patternTokens > maxTokens) {
          const cutoff = Math.floor((maxTokens / patternTokens) * pattern.length);
          return `pattern: "${pattern.substring(0, cutoff)}..."`;
        }
        return `pattern: "${pattern}"`;
      }

      default: {
        // Generic display
        const keys = Object.keys(input);
        if (keys.length === 0) return '';
        if (keys.length === 1) {
          const value = input[keys[0]];
          const strValue = typeof value === 'string' ? value : JSON.stringify(value);
          const strTokens = this.countOutputTokens(strValue);
          if (strTokens > maxTokens) {
            const cutoff = Math.floor((maxTokens / strTokens) * strValue.length);
            return `${keys[0]}: ${strValue.substring(0, cutoff)}...`;
          }
          return `${keys[0]}: ${strValue}`;
        }
        return `${keys.length} params`;
      }
    }
  }

  /**
   * Synthesize final response from accumulated messages
   * Creates comprehensive, granular response with extreme context
   */
  private synthesizeResponse(): string {
    // Extract all assistant messages
    const assistantMessages = this.accumulatedMessages.filter(m => m.type === 'assistant');

    // Collect all text blocks
    const allTextBlocks: string[] = [];
    const toolsExecuted: Array<{name: string, input: any}> = [];

    for (const message of assistantMessages) {
      if (message.type !== 'assistant') continue;

      const content = Array.isArray(message.message.content)
        ? message.message.content
        : [message.message.content];

      // Extract text
      for (const block of content) {
        if ((block as any).type === 'text') {
          const text = (block as any).text;
          if (text && text.trim()) {
            allTextBlocks.push(text.trim());
          }
        }

        // Track tool usage
        if ((block as any).type === 'tool_use') {
          toolsExecuted.push({
            name: (block as any).name,
            input: (block as any).input
          });
        }
      }
    }

    // Combine all text with proper spacing
    const fullResponse = allTextBlocks.join('\n\n');

    // If no response, provide a default message
    if (!fullResponse.trim()) {
      return 'No response generated.';
    }

    return fullResponse;
  }

  /**
   * Show final synthesized response with formatting
   */
  showFinalResponse() {
    // Stop spinner if active before showing response
    if (this.spinner) {
      this.spinner.stop();
      this.spinner = null;
    }

    const response = this.synthesizeResponse();

    // Just show the response without label in clean mode
    if (!this.verbose) {
      console.log(response);
    } else {
<<<<<<< HEAD
      console.log();
      console.log(chalk.bold.greenBright('Response:'));
      console.log();
      console.log(chalk.white(response));
      console.log();
=======
      console.log(chalk.bold.greenBright('Response:'));
      console.log(chalk.white(response));
>>>>>>> aa339d52
    }
  }

  /**
   * Finish rendering and show final status
   */
  finish(error?: Error) {
    if (this.spinner) {
      if (error) {
        this.spinner.fail(chalk.red(`Error: ${error.message}`));
      } else {
        this.spinner.succeed(chalk.green('Complete'));
      }
      this.spinner = null;
    }

    if (!error && this.verbose) {
      console.log(chalk.dim('─'.repeat(process.stdout.columns || 80)));
    }
  }

  /**
   * Show token usage stats
   */
  showTokenStats(stats: { total: number; cached: number; input: number; output: number }) {
    const cachedPercent = stats.total > 0 ? ((stats.cached / stats.total) * 100).toFixed(1) : '0.0';

    console.log(
      chalk.dim('ℹ Token Usage: ') +
      chalk.white(`${stats.total.toLocaleString()} total `) +
      chalk.dim('(') +
      chalk.cyan(`${stats.input.toLocaleString()} in`) +
      chalk.dim(', ') +
      chalk.yellow(`${stats.output.toLocaleString()} out`) +
      chalk.dim(', ') +
      chalk.green(`${stats.cached.toLocaleString()} cached ${cachedPercent}%`) +
      chalk.dim(')')
    );
  }
}<|MERGE_RESOLUTION|>--- conflicted
+++ resolved
@@ -58,10 +58,6 @@
    */
   showPrompt(prompt: string) {
     console.log(chalk.bold.blueBright('Prompt:'), chalk.white(prompt));
-<<<<<<< HEAD
-    console.log(); // Single line break after prompt
-=======
->>>>>>> aa339d52
   }
 
   /**
@@ -99,19 +95,11 @@
     const toolUseBlocks = content.filter((c: any) => c.type === 'tool_use');
     const textBlocks = content.filter((c: any) => c.type === 'text');
 
-<<<<<<< HEAD
-    // If there's text content but no tools, clear the line if we had shown tools
-    if (textBlocks.length > 0 && toolUseBlocks.length === 0) {
-      if (this.currentToolCount > 0) {
-        // Clear the line
-        process.stdout.write('\r' + ' '.repeat(process.stdout.columns || 80) + '\r');
-=======
     // If there's text content but no tools, stop ghost spinner
     if (textBlocks.length > 0 && toolUseBlocks.length === 0) {
       if (this.ghostSpinner) {
         this.ghostSpinner.stop();
         this.ghostSpinner = null;
->>>>>>> aa339d52
         this.currentToolCount = 0;
       }
       // Don't display text here - let the final response handler do it
@@ -121,8 +109,6 @@
     if (toolUseBlocks.length > 0) {
       this.currentToolCount = toolUseBlocks.length;
 
-<<<<<<< HEAD
-=======
       // Store tool names for later display with results
       for (const toolBlock of toolUseBlocks) {
         const toolId = (toolBlock as any).id;
@@ -132,7 +118,6 @@
         }
       }
 
->>>>>>> aa339d52
       // Create tool execution display
       const toolNames = toolUseBlocks.map((t: any) => {
         const toolName = t.name;
@@ -143,26 +128,11 @@
           const cmd = input.command.length > 40
             ? input.command.substring(0, 40) + '...'
             : input.command;
-<<<<<<< HEAD
-          return chalk.gray(`${cmd}`);
-=======
           return `${cmd}`;
->>>>>>> aa339d52
         } else if (toolName === 'Grep' && input.pattern) {
           const pattern = input.pattern.length > 30
             ? input.pattern.substring(0, 30) + '...'
             : input.pattern;
-<<<<<<< HEAD
-          return chalk.gray(`grep "${pattern}"`);
-        } else {
-          return chalk.gray(toolName.toLowerCase());
-        }
-      }).join(chalk.gray(' → '));
-
-      // Write tool execution on same line
-      const toolLine = chalk.gray('⚡ ') + toolNames;
-      process.stdout.write('\r' + toolLine);
-=======
           return `grep "${pattern}"`;
         } else {
           return toolName.toLowerCase();
@@ -179,7 +149,6 @@
           spinner: 'dots'
         }).start();
       }
->>>>>>> aa339d52
     }
   }
 
@@ -481,16 +450,8 @@
     if (!this.verbose) {
       console.log(response);
     } else {
-<<<<<<< HEAD
-      console.log();
-      console.log(chalk.bold.greenBright('Response:'));
-      console.log();
-      console.log(chalk.white(response));
-      console.log();
-=======
       console.log(chalk.bold.greenBright('Response:'));
       console.log(chalk.white(response));
->>>>>>> aa339d52
     }
   }
 
