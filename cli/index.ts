#!/usr/bin/env node
/**
 * CLI for Ceregrep Agent Framework
 * Headless command-line interface - no UI, pure stdout/stderr
 */

import { Command } from 'commander';
import { createRequire } from 'module';
import { CeregrepClient } from '../sdk/typescript/index.js';
import { getTools } from '../tools/index.js';
import { getConfig, getCurrentProjectConfig, saveCurrentProjectConfig, getConfigSources } from '../config/loader.js';

const require = createRequire(import.meta.url);
const { version } = require('../../package.json');
import { PersistentShell } from '../utils/shell.js';
import { StreamRenderer } from './stream-renderer.js';
import { getTokenStats } from '../core/tokens.js';
import { Message } from '../core/messages.js';
import {
  listMCPServers,
  testMCPServer,
  connectToAllServers,
  disconnectAllServers,
} from '../mcp/client.js';
import { MCPServerConfig } from '../config/schema.js';
import { checkForUpdates, formatUpdateNotification } from '../utils/version-check.js';
import { runDiagnostics, formatDiagnostics } from '../utils/doctor.js';
import { checkExecutablePermissions, formatPermissionError } from '../utils/permission-check.js';
import { execSync } from 'child_process';
import { createAgentCommand } from './commands/agent.js';
import { createCompletionCommand } from './commands/completion.js';

// Check permissions on startup
const permCheck = checkExecutablePermissions();
if (!permCheck.isExecutable) {
  console.error(formatPermissionError(permCheck));
  process.exit(1);
}

const program = new Command();

program
  .name('scout')
  .description('Headless agent framework with Bash, Ripgrep, and MCP support')
  .version(version);

// Check for updates asynchronously (non-blocking)
async function checkVersionOnStartup() {
  try {
    const versionInfo = await checkForUpdates();
    if (versionInfo.isOutdated) {
      const notification = formatUpdateNotification(versionInfo);
      console.log(notification);
    }
  } catch (error) {
    // Silently ignore version check errors
  }
}

// Run version check in background (non-blocking)
checkVersionOnStartup().catch(() => {
  // Ignore errors
});

program
  .command('query')
  .description('Query the agent with a prompt')
  .argument('<prompt>', 'Prompt to send to the agent')
  .option('-m, --model <model>', 'Model to use (default: claude-sonnet-4-20250514)')
  .option('-v, --verbose', 'Enable verbose output')
  .option('--debug', 'Enable debug output')
  .option('--thinking', 'Enable extended thinking mode')
  .option('--ultrathink', 'Enable ultrathink mode')
  .option('--max-thinking-tokens <tokens>', 'Maximum thinking tokens')
  .action(async (prompt: string, options: any) => {
    const renderer = new StreamRenderer(options.verbose || false);

    try {
      // Enable debug environment variables if --debug flag is set
      if (options.debug) {
        process.env.DEBUG_CEREBRAS = '1';
        process.env.DEBUG_MCP = '1';
        process.env.DEBUG = '1';
        console.log('🔍 Debug mode enabled - verbose output will be shown\n');
      }

      // Only include overrides that are actually set (not undefined)
      const configOverrides: any = {};
      if (options.model) configOverrides.model = options.model;
      if (options.verbose) configOverrides.verbose = options.verbose;
      if (options.debug) configOverrides.debug = options.debug;

      // Add thinking mode settings if specified
      if (options.thinking) {
        configOverrides.enableThinking = true;
        if (!configOverrides.maxThinkingTokens && !options.maxThinkingTokens) {
          configOverrides.maxThinkingTokens = 10000; // Default thinking tokens
        }
      }

      if (options.ultrathink) {
        configOverrides.ultrathinkMode = true;
        configOverrides.enableThinking = true;
        if (!configOverrides.maxThinkingTokens && !options.maxThinkingTokens) {
          configOverrides.maxThinkingTokens = 20000; // More tokens for ultrathink
        }
      }

      if (options.maxThinkingTokens) {
        configOverrides.maxThinkingTokens = parseInt(options.maxThinkingTokens, 10);
      }

      // Load tools and filter out write-capable tools (read-only mode for CLI query)
      const allTools = await getTools(true);
      const readOnlyTools = allTools.filter(tool => {
        const toolName = tool.name;
        // Block write-capable tools in CLI query mode
        const blockedTools = ['Edit', 'Write', 'Bash', 'FileEditTool', 'FileWriteTool', 'BashTool', 'TodoWrite', 'TodoWriteTool'];
        return !blockedTools.includes(toolName);
      });

      const client = new CeregrepClient(configOverrides);

      // Show prompt header
      renderer.showPrompt(prompt);

      renderer.startQuery();

      // Collect all messages for token stats (SDK is now stateless)
      const allMessages: Message[] = [];

      // Stream messages in real-time
      // Pass empty message history since CLI is single-query
<<<<<<< HEAD
=======
      // Use read-only tools to prevent file modifications
>>>>>>> b22654c0
      for await (const message of client.queryStream([], prompt, {
        verbose: options.verbose,
        debug: options.debug,
        enableThinking: configOverrides.enableThinking,
        ultrathinkMode: configOverrides.ultrathinkMode,
        maxThinkingTokens: configOverrides.maxThinkingTokens,
        tools: readOnlyTools,
      })) {
        renderer.handleMessage(message);
        allMessages.push(message);
      }

      // Get final token stats from collected messages
      const stats = getTokenStats(allMessages);

      // Finish rendering
      renderer.finish();

      // Show final synthesized response
      renderer.showFinalResponse();

      // Show token usage
      if (stats.total > 0) {
        renderer.showTokenStats(stats);
      }

      // Clean up persistent shell to allow process to exit
      PersistentShell.getInstance().close();
      process.exit(0);
    } catch (error) {
      renderer.finish(error instanceof Error ? error : new Error(String(error)));
      PersistentShell.getInstance().close();
      process.exit(1);
    }
  });

program
  .command('list-tools')
  .description('List available tools')
  .action(async () => {
    try {
      const tools = await getTools(true);
      console.log('Available tools:\n');
      for (const tool of tools) {
        const description =
          typeof tool.description === 'string'
            ? tool.description
            : await tool.description();
        console.log(`  ${tool.name}: ${description}`);
      }
      await disconnectAllServers();
      process.exit(0);
    } catch (error) {
      console.error('Error:', error instanceof Error ? error.message : String(error));
      process.exit(1);
    }
  });

program
  .command('config')
  .description('Show current configuration')
  .action(async () => {
    try {
      const config = getConfig();
      const sources = getConfigSources();

      console.log('╔════════════════════════════════════════╗');
      console.log('║     Scout Configuration           ║');
      console.log('╚════════════════════════════════════════╝\n');

      // Config sources
      console.log('📍 Configuration Sources:');
      if (sources.global) {
        console.log(`  Global: ${sources.global}`);
      } else {
        console.log('  Global: None');
      }
      if (sources.project) {
        console.log(`  Project: ${sources.project}`);
      } else {
        console.log('  Project: None');
      }
      console.log();

      // Core configuration
      console.log('🔧 Core Configuration:');
      console.log(`  Model: ${config.model}`);
      if (config.slowAndCapableModel) {
        console.log(`  Slow and Capable Model: ${config.slowAndCapableModel}`);
      }
      if (config.provider) {
        console.log(`  Provider: ${config.provider.type}`);
      }
      if (config.verbose) console.log('  Verbose: true');
      if (config.debug) console.log('  Debug: true');
      console.log();

      // Thinking mode
      console.log('🧠 Extended Thinking:');
      console.log(`  Enabled: ${config.enableThinking ? 'Yes' : 'No'}`);
      console.log(`  Ultrathink Mode: ${config.ultrathinkMode ? 'Yes' : 'No'}`);
      console.log(`  Max Thinking Tokens: ${config.maxThinkingTokens}`);
      console.log();

      // MCP Servers
      if (config.mcpServers && Object.keys(config.mcpServers).length > 0) {
        console.log('🔗 MCP Servers:');
        for (const [name, serverConfig] of Object.entries(config.mcpServers)) {
          const disabled = serverConfig.disabled ? ' [DISABLED]' : '';
          if (serverConfig.type === 'stdio') {
            console.log(`  • ${name}${disabled}`);
            console.log(`    Command: ${serverConfig.command}`);
            if (serverConfig.args && serverConfig.args.length > 0) {
              console.log(`    Args: ${serverConfig.args.join(' ')}`);
            }
            if (serverConfig.env && Object.keys(serverConfig.env).length > 0) {
              console.log(`    Env: ${Object.keys(serverConfig.env).join(', ')}`);
            }
          } else {
            console.log(`  • ${name}${disabled}`);
            console.log(`    URL: ${serverConfig.url}`);
          }
          if (
            serverConfig.disabledTools &&
            serverConfig.disabledTools.length > 0
          ) {
            console.log(
              `    Disabled Tools: ${serverConfig.disabledTools.join(', ')}`
            );
          }
        }
        console.log();
      }

      // Context compaction
      console.log('📦 Context Compaction:');
      console.log(`  Threshold: ${config.compactionThreshold} tokens`);
      console.log(`  Keep Recent: ${config.compactionKeepRecentCount} messages`);
      console.log();

      // Available tools
      console.log('🛠️  Available Tools:');
      const tools = await getTools(true);
      if (tools.length === 0) {
        console.log('  No tools available');
      } else {
        for (const tool of tools) {
          console.log(`  • ${tool.name}`);
        }
      }

      await disconnectAllServers();
      process.exit(0);
    } catch (error) {
      console.error('Error:', error instanceof Error ? error.message : String(error));
      process.exit(1);
    }
  });

program
  .command('doctor')
  .description('Run system diagnostics')
  .action(async () => {
    try {
      console.log('Running diagnostics...\n');
      const results = await runDiagnostics();
      const output = formatDiagnostics(results);
      console.log(output);
      await disconnectAllServers();
      process.exit(0);
    } catch (error) {
      console.error('Error:', error instanceof Error ? error.message : String(error));
      process.exit(1);
    }
  });

program
  .command('update')
  .description('Update scout to the latest version')
  .action(async () => {
    try {
      console.log('Checking for updates...\n');
      const versionInfo = await checkForUpdates();

      if (!versionInfo.isOutdated) {
        console.log(
          `✓ You are already on the latest version (${versionInfo.current})`
        );
        await disconnectAllServers();
        process.exit(0);
      }

      console.log(
        `Updating from ${versionInfo.current} to ${versionInfo.latest}...`
      );
      console.log('');

      // Run npm update
      try {
        execSync('npm install -g swarm-scout@latest --force', {
          stdio: 'inherit',
        });
        console.log(
          `\n✓ Successfully updated to version ${versionInfo.latest}`
        );
        await disconnectAllServers();
        process.exit(0);
      } catch (error) {
        console.error('✗ Failed to update. Please try manually:');
        console.error('  npm install -g swarm-scout@latest');
        process.exit(1);
      }
    } catch (error) {
      console.error('Error:', error instanceof Error ? error.message : String(error));
      process.exit(1);
    }
  });

program
  .command('install')
  .description('Reinstall scout (useful for fixing issues)')
  .action(async () => {
    try {
      const version = await import('../utils/version-check.js').then(
        (m) => m.getLocalVersion()
      );

      console.log(`Reinstalling scout ${version}...\n`);

      try {
        execSync('npm install -g . --force', {
          stdio: 'inherit',
          cwd: process.cwd(),
        });
        console.log(`\n✓ Successfully reinstalled scout ${version}`);
        await disconnectAllServers();
        process.exit(0);
      } catch (error) {
        console.error('✗ Failed to reinstall. Please try manually:');
        console.error('  npm install -g . --force');
        process.exit(1);
      }
    } catch (error) {
      console.error('Error:', error instanceof Error ? error.message : String(error));
      process.exit(1);
    }
  });

// MCP management commands
const mcpCommand = program.command('mcp').description('Manage MCP servers');

mcpCommand
  .command('list')
  .description('List all configured MCP servers')
  .action(async () => {
    try {
      const servers = await listMCPServers();
      if (servers.length === 0) {
        console.log('No MCP servers configured.');
        await disconnectAllServers();
        process.exit(0);
      }

      console.log('Configured MCP servers:\n');
      for (const server of servers) {
        const status = server.status === 'connected' ? '✓' : '✗';
        console.log(`  [${status}] ${server.name} (${server.config.type})`);
        if (server.config.disabled) {
          console.log(`      Status: DISABLED`);
        }
        if (server.config.disabledTools && server.config.disabledTools.length > 0) {
          console.log(`      Disabled tools: ${server.config.disabledTools.join(', ')}`);
        }
        if (server.error) {
          console.log(`      Error: ${server.error}`);
        }
      }

      await disconnectAllServers();
      process.exit(0);
    } catch (error) {
      console.error('Error:', error instanceof Error ? error.message : String(error));
      process.exit(1);
    }
  });

mcpCommand
  .command('add <name>')
  .description('Add a new MCP server')
  .requiredOption('-t, --type <type>', 'Server type: stdio or sse')
  .option('-c, --command <command>', 'Command to run (for stdio type)')
  .option('-a, --args <args...>', 'Arguments for command (for stdio type)')
  .option('-u, --url <url>', 'Server URL (for sse type)')
  .option('-e, --env <env...>', 'Environment variables (format: KEY=VALUE)')
  .action(async (name: string, options: any) => {
    try {
      if (options.type !== 'stdio' && options.type !== 'sse') {
        console.error('Error: type must be "stdio" or "sse"');
        process.exit(1);
      }

      if (options.type === 'stdio' && !options.command) {
        console.error('Error: --command is required for stdio type');
        process.exit(1);
      }

      if (options.type === 'sse' && !options.url) {
        console.error('Error: --url is required for sse type');
        process.exit(1);
      }

      let serverConfig: MCPServerConfig;

      if (options.type === 'stdio') {
        const env: Record<string, string> = {};
        if (options.env) {
          for (const envStr of options.env) {
            const [key, value] = envStr.split('=');
            if (key && value) env[key] = value;
          }
        }

        serverConfig = {
          type: 'stdio',
          command: options.command,
          args: options.args || [],
          env: Object.keys(env).length > 0 ? env : undefined,
          disabled: false,
          disabledTools: [],
        } as any;
      } else {
        serverConfig = {
          type: 'sse',
          url: options.url,
          disabled: false,
          disabledTools: [],
        } as any;
      }

      // Test the connection
      console.log(`Testing connection to ${name}...`);
      const testResult = await testMCPServer(name, serverConfig);

      if (!testResult.success) {
        console.error(`Error: Failed to connect - ${testResult.message}`);
        process.exit(1);
      }

      console.log(`✓ Connection successful - ${testResult.message}`);

      // Save to config
      const config = getCurrentProjectConfig();
      if (!config.mcpServers) config.mcpServers = {};
      config.mcpServers[name] = serverConfig;
      saveCurrentProjectConfig(config);

      console.log(`✓ MCP server "${name}" added to .ceregrep.json`);
      await disconnectAllServers();
      process.exit(0);
    } catch (error) {
      console.error('Error:', error instanceof Error ? error.message : String(error));
      process.exit(1);
    }
  });

mcpCommand
  .command('remove <name>')
  .description('Remove an MCP server')
  .action(async (name: string) => {
    try {
      const config = getCurrentProjectConfig();
      if (!config.mcpServers?.[name]) {
        console.error(`Error: MCP server "${name}" not found`);
        process.exit(1);
      }

      delete config.mcpServers[name];
      saveCurrentProjectConfig(config);

      console.log(`✓ MCP server "${name}" removed from .ceregrep.json`);
      await disconnectAllServers();
      process.exit(0);
    } catch (error) {
      console.error('Error:', error instanceof Error ? error.message : String(error));
      process.exit(1);
    }
  });

mcpCommand
  .command('test <name>')
  .description('Test connection to an MCP server')
  .action(async (name: string) => {
    try {
      const config = getConfig();
      const serverConfig = config.mcpServers?.[name];

      if (!serverConfig) {
        console.error(`Error: MCP server "${name}" not found in configuration`);
        process.exit(1);
      }

      console.log(`Testing connection to ${name}...`);
      const result = await testMCPServer(name, serverConfig);

      if (result.success) {
        console.log(`✓ ${result.message}`);
      } else {
        console.error(`✗ ${result.message}`);
        process.exit(1);
      }

      await disconnectAllServers();
      process.exit(0);
    } catch (error) {
      console.error('Error:', error instanceof Error ? error.message : String(error));
      process.exit(1);
    }
  });

mcpCommand
  .command('enable <name> [tools...]')
  .description('Enable an MCP server or specific tools')
  .action(async (name: string, tools: string[]) => {
    try {
      const config = getCurrentProjectConfig();
      if (!config.mcpServers?.[name]) {
        console.error(`Error: MCP server "${name}" not found`);
        process.exit(1);
      }

      const server = config.mcpServers[name];
      server.disabled = false;

      if (tools.length > 0) {
        // Re-enable specific tools
        if (!server.disabledTools) server.disabledTools = [];
        server.disabledTools = server.disabledTools.filter(
          (t: string) => !tools.includes(t)
        );
        console.log(`✓ Enabled tools: ${tools.join(', ')}`);
      } else {
        console.log(`✓ Enabled MCP server "${name}"`);
      }

      saveCurrentProjectConfig(config);
      await disconnectAllServers();
      process.exit(0);
    } catch (error) {
      console.error('Error:', error instanceof Error ? error.message : String(error));
      process.exit(1);
    }
  });

mcpCommand
  .command('disable <name> [tools...]')
  .description('Disable an MCP server or specific tools')
  .action(async (name: string, tools: string[]) => {
    try {
      const config = getCurrentProjectConfig();
      if (!config.mcpServers?.[name]) {
        console.error(`Error: MCP server "${name}" not found`);
        process.exit(1);
      }

      const server = config.mcpServers[name];

      if (tools.length > 0) {
        // Disable specific tools
        if (!server.disabledTools) server.disabledTools = [];
        for (const tool of tools) {
          if (!server.disabledTools.includes(tool)) {
            server.disabledTools.push(tool);
          }
        }
        console.log(`✓ Disabled tools: ${tools.join(', ')}`);
      } else {
        server.disabled = true;
        console.log(`✓ Disabled MCP server "${name}"`);
      }

      saveCurrentProjectConfig(config);
      await disconnectAllServers();
      process.exit(0);
    } catch (error) {
      console.error('Error:', error instanceof Error ? error.message : String(error));
      process.exit(1);
    }
  });

// TUI command
program
  .command('tui')
  .description('Start the interactive TUI interface')
  .option('-c, --conversation <id>', 'Load a specific conversation')
  .option('-a, --agent <id>', 'Start with a specific agent')
  .option('-l, --log', 'Enable conversation logging to ~/.swarm-cli/logs/')
  .option('--debug', 'Enable debug output')
  .action(async (options: any) => {
    try {
      // Enable debug environment variables if --debug flag is set
      if (options.debug) {
        process.env.DEBUG_CEREBRAS = '1';
        process.env.DEBUG_MCP = '1';
        process.env.DEBUG = '1';
        console.log('🔍 Debug mode enabled - verbose output will be shown\n');
      }

      const { startTUI } = await import('../tui/index.js');
      startTUI({
        conversationId: options.conversation,
        agentId: options.agent,
        enableLogging: options.log,
      });
    } catch (error) {
      console.error('Error:', error instanceof Error ? error.message : String(error));
      process.exit(1);
    }
  });

// TUI Query command (headless TUI for testing)
program
  .command('tui-query')
  .description('Query using TUI mode system prompts (headless for testing)')
  .argument('<prompt>', 'Prompt to send to the agent')
  .option('-m, --mode <mode>', 'TUI mode: plan, act, auto, or debug (default: plan)', 'plan')
  .option('--debug', 'Enable debug output')
  .action(async (prompt: string, options: any) => {
    const renderer = new StreamRenderer(false);

    try {
      // Enable debug environment variables if --debug flag is set
      if (options.debug) {
        process.env.DEBUG_CEREBRAS = '1';
        process.env.DEBUG_MCP = '1';
        process.env.DEBUG = '1';
        console.log('🔍 Debug mode enabled - verbose output will be shown\n');
      }

      // Import TUI mode prompt logic
      const { getModeSystemPrompt } = await import('../tui/mode-prompts.js');
      const { getBackgroundAgent } = await import('../tui/background-agent.js');

      // Validate mode
      const validModes = ['plan', 'act', 'auto', 'debug'];
      const mode = options.mode.toLowerCase();
      if (!validModes.includes(mode)) {
        console.error(`Error: Invalid mode "${options.mode}". Must be one of: ${validModes.join(', ')}`);
        process.exit(1);
      }

      // Map lowercase mode to TUI AgentMode type
      const agentMode = mode.toUpperCase() as 'PLAN' | 'ACT' | 'AUTO' | 'DEBUG';

      // Get background context (git status, etc.)
      const backgroundAgent = getBackgroundAgent();
      const bgContext = await backgroundAgent.getContext([]);

      // Get mode-specific system prompt
      const modePrompt = getModeSystemPrompt(agentMode);

      // Inject background context into system prompt
      const contextLines = backgroundAgent.formatContextForPrompt(bgContext);
      const fullPrompt = [...modePrompt, ...contextLines];

      const client = new CeregrepClient({
        debug: options.debug,
      });

      // Show prompt header
      renderer.showPrompt(prompt);
      console.log(`Mode: ${agentMode}\n`);

      renderer.startQuery();

      // Collect messages for stats
      const allMessages: Message[] = [];

      // Stream messages in real-time with stateless SDK
      for await (const message of client.queryStream([], prompt, {
        systemPrompt: fullPrompt,
        debug: options.debug,
      })) {
        renderer.handleMessage(message);
        allMessages.push(message);
      }

      // Get final token stats from collected messages
      const stats = getTokenStats(allMessages);

      // Finish rendering
      renderer.finish();

      // Show final synthesized response
      renderer.showFinalResponse();

      // Show token usage
      if (stats.total > 0) {
        renderer.showTokenStats(stats);
      }

      // Clean up persistent shell to allow process to exit
      PersistentShell.getInstance().close();
      await disconnectAllServers();
      process.exit(0);
    } catch (error) {
      renderer.finish(error instanceof Error ? error : new Error(String(error)));
      PersistentShell.getInstance().close();
      await disconnectAllServers();
      process.exit(1);
    }
  });

// Agent management commands
program.addCommand(createAgentCommand());

// Shell completion commands
program.addCommand(createCompletionCommand());

program.parse();<|MERGE_RESOLUTION|>--- conflicted
+++ resolved
@@ -131,10 +131,7 @@
 
       // Stream messages in real-time
       // Pass empty message history since CLI is single-query
-<<<<<<< HEAD
-=======
       // Use read-only tools to prevent file modifications
->>>>>>> b22654c0
       for await (const message of client.queryStream([], prompt, {
         verbose: options.verbose,
         debug: options.debug,
